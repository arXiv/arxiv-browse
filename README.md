--- conflicted
+++ resolved
@@ -2,17 +2,6 @@
 
 Flask app for /abs and /list pages.
 
-<<<<<<< HEAD
-```bash
-python --version
-# 3.11.x
-python -m venv ./venv
-source ./venv/bin/activate
-pip install poetry==1.3.2
-poetry install
-python main.py
-```
-=======
 ## Running Browse for development
 
 You can run the browse app with minimal test data from this repo:
@@ -29,7 +18,6 @@
     google-chrome http://127.0.0.1:8080/abs/0906.5132
 
 This will monitor for any changes to the Python code and templates and restart the server.
->>>>>>> d4548e3a
 
 This method will only give you access to minimal data in the directories in
 `tests/data/abs_files` and `tests/data/cache` when looking for the document
@@ -38,27 +26,15 @@
 
 ## Test suite
 
-Run the main test suite with the following command:
 
     pytest tests
 
-<<<<<<< HEAD
-=======
-## Running with access to a GCP database
->>>>>>> d4548e3a
-
-### Step 1 setup gcloud and env vars
-
-<<<<<<< HEAD
 The above method will only give you access to minimal data in the built-in test
 dataset. For full (read-only) access to the production database, the following
 steps are necessary:
 
 Prerequisites:
 you are logged into gcloud and have default application credentials. This
-=======
-Log into gcloud and have default application credentials. This
->>>>>>> d4548e3a
 can be achieved by calling `gcloud auth login --update-adc --force` and
 logging into your @arxiv.org account.
 
@@ -69,7 +45,7 @@
 
 ### Step 2 Create a .env file
 
-First, you'd need to create the '.env' file somewhere. Using tests/.env is suggested.
+Create the '.env' file somewhere. Using tests/.env is suggested.
 
 ``` bash
 MAIN_DB_PORT=3301
@@ -77,12 +53,8 @@
 
 # The value of `CLASSIC_DB_URI` one can obtain by
 
-<<<<<<< HEAD
-Create the '.env' file somewhere. Using tests/.env is suggested.
-=======
 MAIN_SECRET=$(gcloud secrets versions access latest --project=arxiv-production  --secret=readonly-arxiv-db-uri)
 CLASSIC_DB_URI=$(echo $MAIN_SECRET | sed -e "s#/arXiv.*#127.0.0.1:${MAIN_DB_PORT}/arXiv#")
->>>>>>> d4548e3a
 
 # The value of `LATEXML_DB_URI` one can obtain by
 LATEXML_SECRET=$(gcloud secrets versions access latest --project=arxiv-production  --secret=latexml_db_uri_psycopg2)
@@ -104,11 +76,8 @@
 EOF
 
 ```
-<<<<<<< HEAD
-=======
-    
+
 ### Step 3 pycharm (optional)
->>>>>>> d4548e3a
 
 If you have a PyCharm,
 script: main.py
@@ -146,13 +115,6 @@
     | Subscription_UniversalInstitution        |
 
 
-<<<<<<< HEAD
-### Running Browse in Docker
-You can also run the browse app in Docker. The following commands will build and
-run browse using defaults for the configuration parameters and will use the test
-data from `tests/data`. Install [Docker](https://docs.docker.com/get-docker/) if
-you haven't already, then run the following:
-=======
 ### Step 5 Run the browse flask server
 
 Run
@@ -161,19 +123,14 @@
     # this is a paper that is not in the test data 
     # if you get NOT FOUND, then it is not yet configured to use a GCP DB
     google-chrome http://127.0.0.1:8080/abs/2102.08245v1
->>>>>>> d4548e3a
 
 ## Configuration Parameters
 
 See `browse/config.py` for configuration parameters and defaults). Any of these
 can be overridden with environment variables.
 
-<<<<<<< HEAD
-### Tests and linting for PRs
-=======
 ## Tests and linting for PRs
 
->>>>>>> d4548e3a
 There is a github action that runs on PRs that merge to develop. PRs for which
 these tests fail will be blocked. It is the equivalent of running:
 
