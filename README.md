--- conflicted
+++ resolved
@@ -6,7 +6,6 @@
 
 ```bash
 python --version
-<<<<<<< HEAD
 # 3.10.x
 python -m venv ./venv
 source ./venv/bin/activate
@@ -18,16 +17,6 @@
 If all goes well, http://127.0.0.1:5000/abs/0906.5132 should render the basic
 abs page.
 
-=======
-3.6.15
-python -m venv venv
-venv/bin/activate
-pip install pipenv==2022.4.8
-pipenv install
-pipenv run python main.py
-```
-
->>>>>>> 12c4b8c4
 This will monitor for any changes to the Python code and restart the server.
 Unfortunately static files and templates are not monitored, so you'll have to
 manually restart to see those changes take effect.
@@ -37,17 +26,7 @@
 document metadata and cache files, respectively. These paths can be
 overridden via environment variables (see `browse/config.py`).
 
-<<<<<<< HEAD
 ### Test suite
-=======
-### Pipfile Edits for Development
-```
-arxiv-base = { editable = true, path = "../arxiv-base" }
-arxiv-base = {editable = true, git = "https://github.com/arXiv/arxiv-base.git", ref = "ARXIVNG-3824-bootstrap"}
-```
-
-### Rebuilding the test database
->>>>>>> 12c4b8c4
 
 Run the main test suite with the following command:
 
