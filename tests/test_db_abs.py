--- conflicted
+++ resolved
@@ -68,7 +68,6 @@
     download_button_pdf = html.select_one(".download-pdf")
     assert download_button_pdf is None
     download_button_html = html.select_one(".download-html")
-<<<<<<< HEAD
     assert download_button_html is None
 
 def test_html_conversion_dissemination (dbclient):
@@ -77,7 +76,7 @@
     assert rt.status_code == 200
 
     assert rt.headers['Last-Modified'] == 'Mon, 01 Jan 2024 00:00:00 GMT'
-    
+
     html = BeautifulSoup(rt.data.decode('utf-8'), 'html.parser')
     atag = html.select_one('.extra-services').find('a', {'id': 'latexml-download-link'})
 
@@ -85,7 +84,7 @@
 
 def test_last_modified_old_html_conversion (dbclient):
     rt = dbclient.get('/abs/2310.08262')
-    
+
     assert rt.status_code == 200
 
     assert rt.headers['Last-Modified'].startswith('Fri, 13 Oct 2023')
@@ -117,7 +116,4 @@
     html = BeautifulSoup(rt.data.decode('utf-8'), 'html.parser')
     atag = html.select_one('.extra-services').find('a', {'id': 'latexml-download-link'})
 
-    assert atag is None
-=======
-    assert download_button_html is None
->>>>>>> 7414fce3
+    assert atag is None