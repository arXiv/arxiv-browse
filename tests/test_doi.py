import os
import unittest
from urllib.parse import parse_qs, unquote, urlparse

from bs4 import BeautifulSoup
<<<<<<< HEAD
from tests.test_abs_parser import ABS_FILES
=======
>>>>>>> 397c4708

from app import app
from browse.domain.license import ASSUMED_LICENSE_URI
from browse.services.document.metadata import AbsMetaSession


@unittest.skip('We will move this test and any required test data to arxiv-base in the near future')
class DoiTest(unittest.TestCase):

    def setUp(self):
        app.testing = True
        app.config['APPLICATION_ROOT'] = ''
        self.app = app.test_client()

    def test_doi_9503001(self):
        # test for ARXIVNG-1201, messed up doi text and href
        rv = self.app.get('/abs/ao-sci/9503001')
        self.assertEqual(rv.status_code, 200)
        html = BeautifulSoup(rv.data.decode('utf-8'), 'html.parser')
        self.assertIsNotNone(html)

        doi_a = html.find('td', 'msc_classes').find('a')
        self.assertIsNotNone(doi_a)
        self.assertEqual(doi_a.text,
                         '10.1175/1520-0469(1996)053<0946:ASTFHH>2.0.CO;2',
                         'DOI links should deal with strange characters with no problems')

        self.assertIsNotNone(doi_a['href'])
        parsed_url = urlparse(doi_a['href'])
        self.assertIsNotNone(parsed_url)

        self.assertEqual(parsed_url.path, '/ct', 'href should be to arXiv /ct')
        qs = parse_qs(parsed_url.query)
        self.assertIsNotNone(qs)

        self.assertTrue('v' in qs, 'query to /ct must have v parameter')
        self.assertTrue('url' in qs, 'query to /ct must have parameter url')

        doiurl = urlparse(unquote(qs['url'][0]))
        self.assertIsNotNone(doiurl,
                             'url query part should deurlencode to a URL')

        self.assertEqual(doiurl.netloc, 'dx.doi.org',
                         'decoded URL from CT should have DOI resolver hostname')
        self.assertEqual(doiurl.path, '/10.1175/1520-0469(1996)053<0946:ASTFHH>2.0.CO',
                         'path of doi.org URL should be to expected DOI')<|MERGE_RESOLUTION|>--- conflicted
+++ resolved
@@ -3,10 +3,6 @@
 from urllib.parse import parse_qs, unquote, urlparse
 
 from bs4 import BeautifulSoup
-<<<<<<< HEAD
-from tests.test_abs_parser import ABS_FILES
-=======
->>>>>>> 397c4708
 
 from app import app
 from browse.domain.license import ASSUMED_LICENSE_URI
