--- conflicted
+++ resolved
@@ -1,11 +1,7 @@
 """Test utility functions."""
+import glob
 import os
 from typing import List, Optional
-<<<<<<< HEAD
-=======
-import os
-import glob
->>>>>>> 397c4708
 
 from sqlalchemy import text
 from sqlalchemy.engine.base import Engine
