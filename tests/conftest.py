"""Special pytest fixture configuration file.

This file automatically provides all fixtures defined in it to all
pytest tests in this directory and sub directories.

See https://docs.pytest.org/en/6.2.x/fixture.html#conftest-py-sharing-fixtures-across-multiple-files

pytest fixtures are used to initialize object for test functions. The
fixtures run for a function are based on the name of the argument to
the test function.

Scope = 'session' means that the fixture will be run onec and reused
for the whole test run session. The default scope is 'function' which
means that the fixture will be re-run for each test function.

"""
import pytest
from pathlib import Path
from browse.factory import create_web_app
import os

from tests import path_of_for_test

import browse.services.documents as documents
from browse.services.listing import db_listing

DEFAULT_DB = "sqlite:///../tests/data/browse.db"
TESTING_LATEXML_DB = 'sqlite:///../tests/data/latexmldb.db'


TESTING_CONFIG = {
    "SQLALCHEMY_BINDS": {"latexml": TESTING_LATEXML_DB},
    "SQLALCHEMY_DATABASE_URI" : DEFAULT_DB,
    'DOCUMENT_LISTING_SERVICE': db_listing,
    'DOCUMENT_ABSTRACT_SERVICE': documents.db_docs,
    "APPLICATION_ROOT": "",
    "TESTING": True,
<<<<<<< HEAD
    "LATEXML_ENABLED": True,
=======
    "LATEXML_ENABLED": 1
>>>>>>> 048886f9
    }

def test_config():
    return TESTING_CONFIG.copy()

@pytest.fixture(scope='session')
def loaded_db():
    """Loads the testing db"""
    app = create_web_app(**test_config())
    with app.app_context():
        from browse.services.database import models
        from . import populate_test_database
        populate_test_database(True, models)


@pytest.fixture(scope='session')
def app_with_db(loaded_db):
    """App setup with DB backends."""

    conf = test_config()
    app = create_web_app(**conf)

    with app.app_context():
        import browse.services.documents as documents
        from browse.services.listing import db_listing
        from flask import g
        g.doc_service = documents.db_docs(app.config, g)
        g.listing_service = db_listing(app.config, g)

    return app

@pytest.fixture(scope='session')
def app_with_hybrid_listings(loaded_db):
    """App setup with DB backends."""
    import browse.services.documents as documents
    from browse.services.listing import hybrid_listing

    conf = test_config()
    conf.update({'DOCUMENT_LISTING_SERVICE': hybrid_listing})
    conf.update({'DOCUMENT_ABSTRACT_SERVICE': documents.fs_docs})
    app = create_web_app(**conf)

    with app.app_context():
        import browse.services.documents as documents
        from browse.services.listing import hybrid_listing
        from flask import g
        g.doc_service = documents.fs_docs(app.config, g)
        g.listing_service = hybrid_listing(app.config, g)

    return app

@pytest.fixture(scope='function')
def app_with_fake(loaded_db):
    """A browser client with fake listings and FS abs documents"""

    # This depends on loaded_db becasue the services.database needs the DB
    # to be loaded eventhough listings and abs are done via fake and FS.

    import browse.services.documents as documents
    import browse.services.listing as listing

    conf = test_config()
    conf.update({'DOCUMENT_LISTING_SERVICE': listing.fake})
    conf.update({'DOCUMENT_ABSTRACT_SERVICE': documents.fs_docs})

    app = create_web_app(**conf)
    with app.app_context():
        from flask import g
        g.doc_service = documents.fs_docs(app.config, g)
        g.listing_service = listing.fs_listing(app.config, g)
        yield app


@pytest.fixture
def storage_prefix():
    return './tests/data/abs_files/'


@pytest.fixture(scope='function')
def app_with_test_fs(loaded_db):
    """A browser client with FS abs documents and listings"""

    # This depends on loaded_db becasue the services.database needs the DB
    # to be loaded eventhough listings and abs are done via FS.

    import browse.services.documents as documents
    import browse.services.listing as listing

    conf = test_config()
    conf["DISSEMINATION_STORAGE_PREFIX"] = './tests/data/abs_files/'
    conf["DOCUMENT_ABSTRACT_SERVICE"] = documents.fs_docs
    conf["DOCUMENT_LISTING_SERVICE"] = listing.fs_listing
    conf["DOCUMENT_LISTING_PATH"] = "tests/data/abs_files/ftp"
    conf["DOCUMENT_LATEST_VERSIONS_PATH"] = "tests/data/abs_files/ftp"
    conf["DOCUMENT_ORIGNAL_VERSIONS_PATH"] = "tests/data/abs_files/orig"

    app = create_web_app(**conf)

    with app.app_context():
        from flask import g
        g.doc_service = documents.fs_docs(app.config, g)
        g.listing_service = listing.fs_listing(app.config, g)
        yield app

@pytest.fixture(scope='function')
def dbclient(app_with_db):
    """A browse app client with a test DB populated with fresh data.

    This is function so each test funciton gets an new app_context."""
    with app_with_db.app_context():
        yield app_with_db.test_client() # yield so the tests already have the app_context


@pytest.fixture(scope='function')
def client_with_fake_listings(app_with_fake):
    with app_with_fake.app_context():
        yield app_with_fake.test_client() # yield so the tests already have the app_context

@pytest.fixture(scope='function')
def client_with_hybrid_listings(app_with_hybrid_listings):
    with app_with_hybrid_listings.app_context():
        yield app_with_hybrid_listings.test_client() # yield so the tests already have the app_context

@pytest.fixture(scope='function')
def client_with_test_fs(app_with_test_fs):
    with app_with_test_fs.app_context():
        yield app_with_test_fs.test_client() # yield so the tests already have the app_context


@pytest.fixture()
def unittest_add_fake_app(request, app_with_fake):
    """Adds fake_app to the calling UnitTest object

    To use this add @pytest.mark.usefixtures("unittest_add_fake_app") to the UnitTest TestCase class."""
    request.cls.app = app_with_fake


@pytest.fixture()
def unittest_add_db(request, dbclient):
    """Adds dbclient to the calling UnitTest object

    To use this add @pytest.mark.usefixtures("unittest_add_db") to the UnitTest TestCase class."""
    request.cls.dbclient = dbclient


@pytest.fixture()
def unittest_add_fake(request, client_with_fake_listings):
    """Adds client with fake listing data and FS abs data to the calling UnitTest object

    To use this add @pytest.mark.usefixtures("unittest_add_fake") to the UnitTest TestCase class."""
    request.cls.client = client_with_fake_listings


@pytest.fixture()
def abs_path() -> Path:
    """`Path` to the test abs files."""
    return Path(path_of_for_test('data/abs_files'))


#NOT A FIXTURE
def _app_with_db():
    import browse.services.documents as documents
    from browse.services.listing import db_listing

    conf = test_conf()
    conf["DOCUMENT_ABSTRACT_SERVICE"] = documents.db_docs
    conf["DOCUMENT_LISTING_SERVICE"] = db_listing

    app = create_web_app(**conf)

    return app



# #################### Integration test marker ####################
"""
Setup to mark integration tests.

https://docs.pytest.org/en/latest/example/simple.html
Mark integration tests like this:

@pytest.mark.integration
def test_something():
  ...
"""

def pytest_addoption(parser):
    parser.addoption(
        "--runintegration", action="store_true", default=False,
        help="run arxiv dissemination integration tests"
    )


def pytest_configure(config):
    config.addinivalue_line("markers", "integration: mark tests as integration tests")


def pytest_collection_modifyitems(config, items):
    if config.getoption("--runintegration"):
        # --runintegration given in cli: do not skip integration tests
        return
    skip_integration = pytest.mark.skip(reason="need --runintegration option to run")
    for item in items:
        if "integration" in item.keywords:
            item.add_marker(skip_integration)<|MERGE_RESOLUTION|>--- conflicted
+++ resolved
@@ -35,11 +35,7 @@
     'DOCUMENT_ABSTRACT_SERVICE': documents.db_docs,
     "APPLICATION_ROOT": "",
     "TESTING": True,
-<<<<<<< HEAD
-    "LATEXML_ENABLED": True,
-=======
     "LATEXML_ENABLED": 1
->>>>>>> 048886f9
     }
 
 def test_config():
