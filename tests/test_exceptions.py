"""Tests exception handling in :mod:`arxiv.base.exceptions`."""
import pytest

<<<<<<< HEAD
from http import HTTPStatus as status

from browse.factory import create_web_app
from browse.services.document.metadata import AbsException


class TestExceptionHandling(TestCase):
    """HTTPExceptions should be handled with custom templates."""

    def setUp(self):
        """Initialize an app and install :class:`.Base`."""

        """Disable logging to avoid messy output during testing"""
        import logging
        wlog = logging.getLogger('werkzeug')
        wlog.disabled = True

        self.app = create_web_app()
        self.app.testing = True
        self.app.config['APPLICATION_ROOT'] = ''
        self.client = self.app.test_client()

    def test_404(self):
        """A 404 response should be returned."""
        for path in ('/foo', '/abs', '/abs/'):
            response = self.client.get(path)
            self.assertEqual(response.status_code,
                             status.NOT_FOUND,
                             f'should get 404 for {path}')
            self.assertIn('text/html', response.content_type)

        response = self.client.get('/abs/1307.0001v999')
        self.assertEqual(response.status_code, status.NOT_FOUND,
                         f'should get 404 for known paper ID with '
                         'nonexistent version')
        response = self.client.get('/abs/alg-geom/07059999')
        self.assertEqual(response.status_code, status.NOT_FOUND,
                         f'should get 404 for valid old paper ID '
                         'with nonexistent paper number affix')
        response = self.client.get('/abs/astro-ph/0110242')
        self.assertEqual(response.status_code, status.NOT_FOUND,
                         f'should get 404 for known deleted paper')
        response = self.client.get('/abs/foo-bar/11223344')
        self.assertEqual(response.status_code, status.NOT_FOUND,
                         f'should get 404 for bad paper ID')

    @mock.patch('browse.controllers.abs_page.get_abs_page')
    def test_500(self, mock_abs):
        """A 500 response should be returned."""
        # Raise a general exception from the get_abs_page controller.
        mock_abs.side_effect = AbsException

        """Disable logging to avoid messy output during testing"""
        self.app.logger.disabled = True

        with self.assertRaises(AbsException):
            response = self.client.get('/abs/1234.5678')
            self.assertEqual(response.status_code,
                             status.INTERNAL_SERVER_ERROR)
            self.assertIn('text/html', response.content_type)
=======
from arxiv import status
from browse.services.documents.base_documents import AbsException

@pytest.fixture()
def no_werkzeug_log():
    """Disable logging to avoid messy output during testing"""
    import logging
    wlog = logging.getLogger('werkzeug')
    wlog.disabled = True


def test_404(client_with_fake_listings, no_werkzeug_log):
    """A 404 response should be returned."""
    client = client_with_fake_listings
    for path in ('/foo', '/abs', '/abs/'):
        response = client.get(path)
        assert response.status_code == status.HTTP_404_NOT_FOUND
        assert 'text/html' in  response.content_type

def test_404_unknown_version(client_with_fake_listings, no_werkzeug_log):
    response = client_with_fake_listings.get('/abs/1307.0001v999')
    assert response.status_code == status.HTTP_404_NOT_FOUND

def test_404_oldstyle_nonexistant(client_with_fake_listings, no_werkzeug_log):
    """should get 404 for valid old paper ID with nonexistent paper number affix"""
    response = client_with_fake_listings.get('/abs/alg-geom/07059999')
    assert response.status_code == status.HTTP_404_NOT_FOUND

def test_404_deleted_paper(client_with_fake_listings, no_werkzeug_log):
    'should get 404 for known deleted paper'
    response = client_with_fake_listings.get('/abs/astro-ph/0110242')
    assert response.status_code == status.HTTP_404_NOT_FOUND

def test_404_bad_id(client_with_fake_listings, no_werkzeug_log):
    response = client_with_fake_listings.get('/abs/foo-bar/11223344')
    assert response.status_code == status.HTTP_404_NOT_FOUND

def test_500(client_with_fake_listings, mocker, no_werkzeug_log):
    """A 500 response should be returned."""
    abs = mocker.patch('browse.controllers.abs_page.get_abs_page')
    abs.side_effect = AbsException

    """Disable logging to avoid messy output during testing"""
    client_with_fake_listings.application.logger.disabled = True

    with pytest.raises(AbsException):
        response = client_with_fake_listings.get('/abs/1234.5678')
        assert response.status_code == status.HTTP_500_INTERNAL_SERVER_ERROR
        assert 'text/html' in response.content_type
>>>>>>> 397c4708
<|MERGE_RESOLUTION|>--- conflicted
+++ resolved
@@ -1,69 +1,8 @@
 """Tests exception handling in :mod:`arxiv.base.exceptions`."""
 import pytest
 
-<<<<<<< HEAD
+
 from http import HTTPStatus as status
-
-from browse.factory import create_web_app
-from browse.services.document.metadata import AbsException
-
-
-class TestExceptionHandling(TestCase):
-    """HTTPExceptions should be handled with custom templates."""
-
-    def setUp(self):
-        """Initialize an app and install :class:`.Base`."""
-
-        """Disable logging to avoid messy output during testing"""
-        import logging
-        wlog = logging.getLogger('werkzeug')
-        wlog.disabled = True
-
-        self.app = create_web_app()
-        self.app.testing = True
-        self.app.config['APPLICATION_ROOT'] = ''
-        self.client = self.app.test_client()
-
-    def test_404(self):
-        """A 404 response should be returned."""
-        for path in ('/foo', '/abs', '/abs/'):
-            response = self.client.get(path)
-            self.assertEqual(response.status_code,
-                             status.NOT_FOUND,
-                             f'should get 404 for {path}')
-            self.assertIn('text/html', response.content_type)
-
-        response = self.client.get('/abs/1307.0001v999')
-        self.assertEqual(response.status_code, status.NOT_FOUND,
-                         f'should get 404 for known paper ID with '
-                         'nonexistent version')
-        response = self.client.get('/abs/alg-geom/07059999')
-        self.assertEqual(response.status_code, status.NOT_FOUND,
-                         f'should get 404 for valid old paper ID '
-                         'with nonexistent paper number affix')
-        response = self.client.get('/abs/astro-ph/0110242')
-        self.assertEqual(response.status_code, status.NOT_FOUND,
-                         f'should get 404 for known deleted paper')
-        response = self.client.get('/abs/foo-bar/11223344')
-        self.assertEqual(response.status_code, status.NOT_FOUND,
-                         f'should get 404 for bad paper ID')
-
-    @mock.patch('browse.controllers.abs_page.get_abs_page')
-    def test_500(self, mock_abs):
-        """A 500 response should be returned."""
-        # Raise a general exception from the get_abs_page controller.
-        mock_abs.side_effect = AbsException
-
-        """Disable logging to avoid messy output during testing"""
-        self.app.logger.disabled = True
-
-        with self.assertRaises(AbsException):
-            response = self.client.get('/abs/1234.5678')
-            self.assertEqual(response.status_code,
-                             status.INTERNAL_SERVER_ERROR)
-            self.assertIn('text/html', response.content_type)
-=======
-from arxiv import status
 from browse.services.documents.base_documents import AbsException
 
 @pytest.fixture()
@@ -79,28 +18,28 @@
     client = client_with_fake_listings
     for path in ('/foo', '/abs', '/abs/'):
         response = client.get(path)
-        assert response.status_code == status.HTTP_404_NOT_FOUND
+        assert response.status_code == status.NOT_FOUND
         assert 'text/html' in  response.content_type
 
 def test_404_unknown_version(client_with_fake_listings, no_werkzeug_log):
     response = client_with_fake_listings.get('/abs/1307.0001v999')
-    assert response.status_code == status.HTTP_404_NOT_FOUND
+    assert response.status_code == status.NOT_FOUND
 
 def test_404_oldstyle_nonexistant(client_with_fake_listings, no_werkzeug_log):
     """should get 404 for valid old paper ID with nonexistent paper number affix"""
     response = client_with_fake_listings.get('/abs/alg-geom/07059999')
-    assert response.status_code == status.HTTP_404_NOT_FOUND
+    assert response.status_code == status.NOT_FOUND
 
 def test_404_deleted_paper(client_with_fake_listings, no_werkzeug_log):
     'should get 404 for known deleted paper'
     response = client_with_fake_listings.get('/abs/astro-ph/0110242')
-    assert response.status_code == status.HTTP_404_NOT_FOUND
+    assert response.status_code == status.NOT_FOUND
 
 def test_404_bad_id(client_with_fake_listings, no_werkzeug_log):
     response = client_with_fake_listings.get('/abs/foo-bar/11223344')
-    assert response.status_code == status.HTTP_404_NOT_FOUND
+    assert response.status_code == status.NOT_FOUND
 
-def test_500(client_with_fake_listings, mocker, no_werkzeug_log):
+def test_500(client_with_fake_listings, mocke,no_werkzeug_log r):
     """A 500 response should be returned."""
     abs = mocker.patch('browse.controllers.abs_page.get_abs_page')
     abs.side_effect = AbsException
@@ -110,6 +49,5 @@
 
     with pytest.raises(AbsException):
         response = client_with_fake_listings.get('/abs/1234.5678')
-        assert response.status_code == status.HTTP_500_INTERNAL_SERVER_ERROR
-        assert 'text/html' in response.content_type
->>>>>>> 397c4708
+        assert response.status_code == status.INTERNAL_SERVER_ERROR
+        assert 'text/html' in response.content_type