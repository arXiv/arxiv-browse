"""Tests exception handling in :mod:`arxiv.base.exceptions`."""
import pytest
<<<<<<< HEAD


from http import HTTPStatus as status
=======

from arxiv import status
>>>>>>> be67193a
from browse.services.documents.base_documents import AbsException

@pytest.fixture()
def no_werkzeug_log():
    """Disable logging to avoid messy output during testing"""
    import logging
    wlog = logging.getLogger('werkzeug')
    wlog.disabled = True


def test_404(client_with_fake_listings, no_werkzeug_log):
    """A 404 response should be returned."""
    client = client_with_fake_listings
    for path in ('/foo', '/abs', '/abs/'):
        response = client.get(path)
<<<<<<< HEAD
        assert response.status_code == status.NOT_FOUND
=======
        assert response.status_code == status.HTTP_404_NOT_FOUND
>>>>>>> be67193a
        assert 'text/html' in  response.content_type

def test_404_unknown_version(client_with_fake_listings, no_werkzeug_log):
    response = client_with_fake_listings.get('/abs/1307.0001v999')
<<<<<<< HEAD
    assert response.status_code == status.NOT_FOUND
=======
    assert response.status_code == status.HTTP_404_NOT_FOUND
>>>>>>> be67193a

def test_404_oldstyle_nonexistant(client_with_fake_listings, no_werkzeug_log):
    """should get 404 for valid old paper ID with nonexistent paper number affix"""
    response = client_with_fake_listings.get('/abs/alg-geom/07059999')
<<<<<<< HEAD
    assert response.status_code == status.NOT_FOUND
=======
    assert response.status_code == status.HTTP_404_NOT_FOUND
>>>>>>> be67193a

def test_404_deleted_paper(client_with_fake_listings, no_werkzeug_log):
    'should get 404 for known deleted paper'
    response = client_with_fake_listings.get('/abs/astro-ph/0110242')
<<<<<<< HEAD
    assert response.status_code == status.NOT_FOUND

def test_404_bad_id(client_with_fake_listings, no_werkzeug_log):
    response = client_with_fake_listings.get('/abs/foo-bar/11223344')
    assert response.status_code == status.NOT_FOUND

def test_500(client_with_fake_listings, mocker ,no_werkzeug_log):
=======
    assert response.status_code == status.HTTP_404_NOT_FOUND

def test_404_bad_id(client_with_fake_listings, no_werkzeug_log):
    response = client_with_fake_listings.get('/abs/foo-bar/11223344')
    assert response.status_code == status.HTTP_404_NOT_FOUND

def test_500(client_with_fake_listings, mocker, no_werkzeug_log):
>>>>>>> be67193a
    """A 500 response should be returned."""
    abs = mocker.patch('browse.controllers.abs_page.get_abs_page')
    abs.side_effect = AbsException

    """Disable logging to avoid messy output during testing"""
    client_with_fake_listings.application.logger.disabled = True

    with pytest.raises(AbsException):
        response = client_with_fake_listings.get('/abs/1234.5678')
<<<<<<< HEAD
        assert response.status_code == status.INTERNAL_SERVER_ERROR
=======
        assert response.status_code == status.HTTP_500_INTERNAL_SERVER_ERROR
>>>>>>> be67193a
        assert 'text/html' in response.content_type<|MERGE_RESOLUTION|>--- conflicted
+++ resolved
@@ -1,13 +1,7 @@
 """Tests exception handling in :mod:`arxiv.base.exceptions`."""
 import pytest
-<<<<<<< HEAD
+from http import HTTPStatus as status
 
-
-from http import HTTPStatus as status
-=======
-
-from arxiv import status
->>>>>>> be67193a
 from browse.services.documents.base_documents import AbsException
 
 @pytest.fixture()
@@ -23,34 +17,21 @@
     client = client_with_fake_listings
     for path in ('/foo', '/abs', '/abs/'):
         response = client.get(path)
-<<<<<<< HEAD
         assert response.status_code == status.NOT_FOUND
-=======
-        assert response.status_code == status.HTTP_404_NOT_FOUND
->>>>>>> be67193a
         assert 'text/html' in  response.content_type
 
 def test_404_unknown_version(client_with_fake_listings, no_werkzeug_log):
     response = client_with_fake_listings.get('/abs/1307.0001v999')
-<<<<<<< HEAD
     assert response.status_code == status.NOT_FOUND
-=======
-    assert response.status_code == status.HTTP_404_NOT_FOUND
->>>>>>> be67193a
 
 def test_404_oldstyle_nonexistant(client_with_fake_listings, no_werkzeug_log):
     """should get 404 for valid old paper ID with nonexistent paper number affix"""
     response = client_with_fake_listings.get('/abs/alg-geom/07059999')
-<<<<<<< HEAD
     assert response.status_code == status.NOT_FOUND
-=======
-    assert response.status_code == status.HTTP_404_NOT_FOUND
->>>>>>> be67193a
 
 def test_404_deleted_paper(client_with_fake_listings, no_werkzeug_log):
     'should get 404 for known deleted paper'
     response = client_with_fake_listings.get('/abs/astro-ph/0110242')
-<<<<<<< HEAD
     assert response.status_code == status.NOT_FOUND
 
 def test_404_bad_id(client_with_fake_listings, no_werkzeug_log):
@@ -58,15 +39,6 @@
     assert response.status_code == status.NOT_FOUND
 
 def test_500(client_with_fake_listings, mocker ,no_werkzeug_log):
-=======
-    assert response.status_code == status.HTTP_404_NOT_FOUND
-
-def test_404_bad_id(client_with_fake_listings, no_werkzeug_log):
-    response = client_with_fake_listings.get('/abs/foo-bar/11223344')
-    assert response.status_code == status.HTTP_404_NOT_FOUND
-
-def test_500(client_with_fake_listings, mocker, no_werkzeug_log):
->>>>>>> be67193a
     """A 500 response should be returned."""
     abs = mocker.patch('browse.controllers.abs_page.get_abs_page')
     abs.side_effect = AbsException
@@ -76,9 +48,5 @@
 
     with pytest.raises(AbsException):
         response = client_with_fake_listings.get('/abs/1234.5678')
-<<<<<<< HEAD
         assert response.status_code == status.INTERNAL_SERVER_ERROR
-=======
-        assert response.status_code == status.HTTP_500_INTERNAL_SERVER_ERROR
->>>>>>> be67193a
         assert 'text/html' in response.content_type