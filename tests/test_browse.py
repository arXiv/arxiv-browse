import os
import unittest
import pytest

from arxiv import taxonomy
from bs4 import BeautifulSoup
from tests.test_fs_abs_parser import ABS_FILES

<<<<<<< HEAD
from app import app
from browse.domain.license import ASSUMED_LICENSE_URI
from browse.services.document.metadata import AbsMetaSession
=======
from arxiv import taxonomy
from browse.services.documents.fs_implementation.parse_abs import parse_abs_file
from browse.domain.license import ASSUMED_LICENSE_URI

import os
>>>>>>> 397c4708


@pytest.mark.usefixtures("unittest_add_fake")
class BrowseTest(unittest.TestCase):

    def test_home(self):
        """Test the home page."""
        rv = self.client.get('/')
        self.assertEqual(rv.status_code, 200)
        html = BeautifulSoup(rv.data.decode('utf-8'), 'html.parser')

        for group_key, group_value in taxonomy.definitions.GROUPS.items():
            if group_key == 'grp_test':
                continue
            auths_elmt = html.find('h2', string=group_value['name'])
            self.assertTrue(auths_elmt, f"{group_value['name']} in h2 element")
        self.assertFalse(html.find('h2', string='Test'),
                         "'Test' group should not be shown on homepage")

    def test_tb(self):
        """Test the /tb/<arxiv_id> page."""
        rv = self.client.get('/tb/1901.99999')
        self.assertEqual(rv.status_code, 404)

        rv = self.client.get('/tb/')
        self.assertEqual(rv.status_code, 404)

        rv = self.client.get('/tb/foo')
        self.assertEqual(rv.status_code, 404)

        rv = self.client.get('/tb/0808.4142')
        self.assertEqual(rv.status_code, 200)

        html = BeautifulSoup(rv.data.decode('utf-8'), 'html.parser')
        h2_elmt = html.find('h2', {'class': 'trackback-heading'})
        h2_txt = h2_elmt.text
        self.assertTrue(h2_elmt, 'Should have <h2> element')
        self.assertEqual(h2_txt, 'Trackbacks for 0808.4142')
        tb_a_tags = html.find_all('a', 'mathjax', rel='external nofollow')
        self.assertGreater(len(tb_a_tags), 1,
                           'There should be more than one <a> tag for trackbacks')
        h1_elmt = html.find('div', id='abs')
        h1_txt = h1_elmt.text
        self.assertTrue(h1_elmt, 'Should have <h1 id="abs"> element')
        self.assertRegex(
            h1_txt,
            r'Observation of the doubly strange b baryon Omega_b-',
            '<h1> element contains title of article')

    def test_tb_recent(self):
        """Test the /tb/recent page."""
        rv = self.client.get('/tb/recent')
        self.assertEqual(rv.status_code, 200)

        rv = self.client.post('/tb/recent', data=dict(views='50'))
        self.assertEqual(rv.status_code, 200, 'POST with integer OK')

        rv = self.client.post('/tb/recent', data=dict(views='bar'))
        self.assertEqual(rv.status_code, 400, 'POST with non-integer not OK')

        rv = self.client.get('/tb/recent/foo')
        self.assertEqual(rv.status_code, 404)

        rv = self.client.post('/tb/recent', data=dict(views='1'))
        self.assertEqual(rv.status_code, 200, 'POST with views==1 OK')
        html = BeautifulSoup(rv.data.decode('utf-8'), 'html.parser')
        tb_a_tags = html.find_all('a', 'mathjax', rel='external nofollow')
        self.assertGreaterEqual(len(tb_a_tags), 1,
                          'There should at least one trackback link')

    def test_stats_today(self):
        """Test the /stats/today page."""
        rv = self.client.get('/stats/today')
        self.assertEqual(rv.status_code, 200)
        rv = self.client.get('/stats/today?date=20190102')
        self.assertEqual(rv.status_code, 200)
        html = BeautifulSoup(rv.data.decode('utf-8'), 'html.parser')

        csv_dl_elmt = html.find(
            'a', {'href': '/stats/get_hourly?date=20190102'})
        self.assertIsNotNone(csv_dl_elmt,
                             'csv download link exists')

    def test_stats_monthly_downloads(self):
        """Test the /stats/monthly_downloads page."""
        rv = self.client.get('/stats/monthly_downloads')
        self.assertEqual(rv.status_code, 200)
        html = BeautifulSoup(rv.data.decode('utf-8'), 'html.parser')

        csv_dl_elmt = html.find('a', {'href': '/stats/get_monthly_downloads'})
        self.assertIsNotNone(csv_dl_elmt,
                             'csv download link exists')

    def test_stats_monthly_submissions(self):
        """Test the /stats/monthly_submissions page."""
        rv = self.client.get('/stats/monthly_submissions')
        self.assertEqual(rv.status_code, 200)
        html = BeautifulSoup(rv.data.decode('utf-8'), 'html.parser')

        csv_dl_elmt = html.find(
            'a', {'href': '/stats/get_monthly_submissions'})
        self.assertIsNotNone(csv_dl_elmt,
                             'csv download link exists')

    def test_abs_without_license_field(self):
        f1 = ABS_FILES + '/ftp/arxiv/papers/0704/0704.0001.abs'
        m = parse_abs_file(filename=f1)

        rv = self.client.get('/abs/0704.0001')
        self.assertEqual(rv.status_code, 200)
        self.assertEqual(m.license.recorded_uri, None,
                         '0704.0001 should have no license in abs')
        self.assertEqual(m.license.effective_uri, ASSUMED_LICENSE_URI,
                         '0704.0001 should get assumed license')
        assert b'http://arxiv.org/licenses/assumed-1991-2003/' in rv.data, \
            'abs/0704.0001 should be displayed with assumed-1991-2003 license'

    def test_abs_with_license_field(self):
        f1 = ABS_FILES + '/ftp/arxiv/papers/0704/0704.0600.abs'
        m = parse_abs_file(filename=f1)

        self.assertNotEqual(m.license, None)
        self.assertNotEqual(m.license.recorded_uri, None)
        self.assertEqual(m.license.recorded_uri,
                         m.license.effective_uri)
        self.assertNotEqual(
            m.license.recorded_uri,
            'http://arxiv.org/licenses/assumed-1991-2003/')

        rv = self.client.get('/abs/0704.0600')
        self.assertEqual(rv.status_code, 200)

        self.assertRegex(
            rv.data.decode('utf-8'), m.license.effective_uri,
            'should be displayed with its license')

    def test_missing_paper(self):
        rv = self.client.get('/abs/1805.0001')
        self.assertEqual(rv.status_code, 301)

    def test_abs_with_truncated_author_list(self):
        rv = self.client.get('/abs/1411.4413')
        assert b'additional authors not shown' in rv.data, \
            'abs/1411.4413 should have a truncate author list'

    def test_all_abs_as_web_pages(self):
        for dir_name, subdir_list, file_list in os.walk(ABS_FILES):
            for fname in file_list:
                fname_path = os.path.join(dir_name, fname)
                if os.stat(fname_path).st_size == 0 or not fname_path.endswith('.abs'):
                    continue
                m = parse_abs_file(filename=fname_path)
                rv = self.client.get(f'/abs/{m.arxiv_id}')
                self.assertEqual(rv.status_code, 200)

    def test_legacy_id_params(self):
        """Test legacy parameters that support specifying arXiv identifer."""
        rv = self.client.get('/abs?id=0704.0600')
        self.assertEqual(rv.status_code, 200, 'id param with new ID')

        rv = self.client.get('/abs?id=adap-org/9303002')
        self.assertEqual(rv.status_code, 200, 'id param with old ID')

        rv = self.client.get('/abs?adap-org/9303002')
        self.assertEqual(rv.status_code, 200, 'singleton case for old IDs')

        rv = self.client.get('/abs?archive=adap-org&papernum=9303002')
        self.assertEqual(rv.status_code, 200, 'archive and papernum params')

        rv = self.client.get('/abs/adap-org?papernum=9303002')
        self.assertEqual(rv.status_code, 200,
                         'archive in path with papernum param')

        rv = self.client.get('/abs/adap-org?9303002')
        self.assertEqual(rv.status_code, 200,
                         'archive in path with paper number as singleton')

    def test_fmt_param(self):
        """Test fmt request parameter."""
        rv = self.client.get('/abs/adap-org/9303001?fmt=txt')
        self.assertEqual(rv.status_code, 200,
                         'get abs with fmt=txt')
        self.assertEqual(rv.mimetype, 'text/plain',
                         'check mimetype is text/plain')

        rv = self.client.get('/abs/adap-org/9303001?fmt=foo')
        # Should this be 400 instead?
        self.assertEqual(rv.status_code, 200,
                         'get abs with fmt=foo')
        self.assertEqual(rv.mimetype, 'text/html',
                         'check mimetype is text/html')

    def test_subsumed_archives(self):
        """Test correct category display of subsumed archives."""
        rv = self.client.get('/abs/adap-org/9303002')
        self.assertEqual(rv.status_code, 200)

        html = BeautifulSoup(rv.data.decode('utf-8'), 'html.parser')
        subject_elmt = html.find('td', 'subjects')
        self.assertTrue(
            subject_elmt, 'Should have <td class="subjects"> element')

        sub_txt = subject_elmt.text
        self.assertRegex(sub_txt, r'nlin\.AO',
                         'should have canonical category of nlin.AO')
        self.assertNotRegex(
            sub_txt,
            r'adap-org',
            'should NOT have subsumed archive adap-org on subject line')
        self.assertRegex(sub_txt, r'q-bio\.PE',
                         'should have secondary category of q-bio.PE')
        self.assertNotRegex(sub_txt, r'nlin\.AO.*nlin\.AO',
                            'should NOT have nlin.AO twice')

    def test_requested_version(self):
        """Test that requested version is reflected in display fields."""
        # We expect the requested version to appear in the breadcrum header,
        # header title and download links
        rv = self.client.get('/abs/physics/9707012')
        self.assertEqual(rv.status_code, 200)
        html = BeautifulSoup(rv.data.decode('utf-8'), 'html.parser')
        div_elmt = html.find('div', class_= 'header-breadcrumbs')
        div_txt = div_elmt.text
        self.assertRegex(div_txt, r'arXiv:physics\/9707012')
        self.assertNotRegex(div_txt, r'arXiv:physics\/9707012v')

        title_elmt = html.find('title')
        title_txt = title_elmt.text
        self.assertRegex(title_txt, r'physics\/9707012')
        self.assertNotRegex(title_txt, r'arXiv:physics\/9707012v')
        pdf_dl_elmt = html.find('a', {'href': '/pdf/physics/9707012'})
        self.assertIsNotNone(pdf_dl_elmt,
                             'pdf download link without version affix exists')
        pdf_dl_elmt = html.find('a', {'href': '/pdf/physics/9707012v'})
        self.assertIsNone(
            pdf_dl_elmt, 'pdf download link with version affix does not exist')

        rv = self.client.get('/abs/physics/9707012v4')
        self.assertEqual(rv.status_code, 200)
        html = BeautifulSoup(rv.data.decode('utf-8'), 'html.parser')
        div_elmt = html.find('div', class_='header-breadcrumbs')
        div_txt = div_elmt.text
        self.assertRegex(div_txt, r'arXiv:physics\/9707012v4')

        title_elmt = html.find('title')
        title_txt = title_elmt.text
        self.assertRegex(title_txt, r'physics\/9707012v4')

        pdf_dl_elmt = html.find('a', {'href': '/pdf/physics/9707012v4'})
        self.assertIsNotNone(pdf_dl_elmt,
                             'pdf download link with version affix exists')
        pdf_dl_elmt = html.find('a', {'href': '/pdf/physics/9707012'})
        self.assertIsNone(pdf_dl_elmt,
                          'pdf download link without version affix does not exist')

    def test_hep_th_9809096(self):
        """Test for malformed html fix in hep-th/9809096 (ARXIVNG-1227)."""
        rv = self.client.get('/abs/hep-th/9809096')
        self.assertEqual(rv.status_code, 200)
        self.assertTrue("<d<4</h1>" not in rv.data.decode('utf-8'),
                        "Odd malformed HTML in /abs/hep-th/9809096")

    def test_1501_9999(self):
        """Test encoding and linking issues in 1501.99999."""
        rv = self.client.get('/abs/1501.99999')
        self.assertEqual(rv.status_code, 200)
        self.assertTrue(
            "Luí" in rv.data.decode('utf-8'),
            "Submitter should be properly tex_to_utf for 1501.99999")

        self.assertTrue(
            'π_1^{{é}t}' in rv.data.decode('utf-8'),
            "abstract field should include π, é characters for 1501.99999"
        )

        self.assertTrue(
            'href="www.bogus.org"' not in rv.data.decode('utf-8'),
            "hostnames should NOT be turned into links ARXIVNG-1243")

        self.assertTrue(
            'href="bogus.org"' not in rv.data.decode('utf-8'),
            "hostnames should NOT be turned into links ARXIVNG-1243")

        self.assertTrue(
            'href="ftp://ftp.arxiv.org/cheese.txt"' in rv.data.decode('utf-8'),
            "FTP URLs should be turned into links ARXIVNG-1242")

        self.assertTrue(
            'MPES &amp;amp; Oxford' not in rv.data.decode('utf-8'),
            "Ampersand in author affiliation should not be double escaped")

    def test_160408245(self):
        """Test linking in 1604.08245."""
        id = '1604.08245'
        rv = self.client.get('/abs/' + id)
        self.assertEqual(rv.status_code, 200, f'status 200 for {id}')

        badtag =\
            '<a 0316.2013"="" abs="" href="http://'

        self.assertTrue(
            badtag not in rv.data.decode('utf-8'),
            f"should not have malformed <a> tag in {id}")

        badtag2 = 'href="http://learnrnd.com/news.php?id=Magnetic_3D_Bio_Printing]"'
        self.assertTrue(
            badtag2 not in rv.data.decode('utf-8'),
            "link should not include closing square bracket")

    @unittest.skip("TODO ARXIVNG-1246, may require refactoring jinja filters")
    def test_arxivng_1246(self):
        """Test urlize fix for comments in 1604.08245v1 (ARXIVNG-1246)."""
        id = '1604.08245'
        rv = self.client.get('/abs/' + id)
        self.assertEqual(rv.status_code, 200)

        goodtag = '<a href="http://www.tandfonline.com/doi/abs/10.1080/15980316.2013.860928?journalCode=tjid20">'
        self.assertTrue(goodtag in rv.data.decode('utf-8'),
                        'should have good tag, arxiv-id-to-url and urlize'
                        ' should not stomp on each others work, might need'
                        ' to combine them.')

    def test_authors_and_arxivId_in_title(self):
        id = '1501.99999'
        rv = self.client.get('/abs/' + id)
        self.assertEqual(rv.status_code, 200)
        html = BeautifulSoup(rv.data.decode('utf-8'), 'html.parser')
        title_elmt = html.find('h1', 'title')
        self.assertTrue(title_elmt, 'Should title element')

        ida = title_elmt.find('a')
        self.assertTrue(ida, 'Should be <a> tag in title')

        self.assertIsNotNone(ida['href'], '<a> tag in title should have href')
        self.assertEqual(ida['href'], 'https://arxiv.org/abs/1501.99998')

        self.assertEqual(ida.text, '1501.99998')

        au_a_tags = html.find('div', 'authors').find_all('a')
        self.assertGreater(len(au_a_tags), 1,
                           'Should be some a tags for authors')
        self.assertNotIn('query=The', au_a_tags[0]['href'],
                         'Collaboration author query should not have "The"')
        self.assertEqual(au_a_tags[0].text, 'SuperSuper Collaboration')

    def test_long_author_colab(self):
        id = '1501.05201'
        rv = self.client.get('/abs/' + id)
        self.assertEqual(rv.status_code, 200)
        html = BeautifulSoup(rv.data.decode('utf-8'), 'html.parser')

        auths_elmt = html.find('div', 'authors')
        self.assertTrue(auths_elmt, 'Should authors div element')

        a_tags = auths_elmt.find_all('a')
        self.assertEqual(
            len(a_tags), 2, 'Should be two <a> tags in authors div')

        colab = a_tags[1]

        self.assertIsNotNone(
            colab['href'], '<a> tag in title should have href')
        self.assertEqual(
            colab['href'], 'https://arxiv.org/search/physics?searchtype=author&query=ILL%2FESS%2FLiU+collaboration')
        self.assertEqual(
            colab.text, 'ILL/ESS/LiU collaboration for the development of the B10 detector technology in the framework of the CRISP project')

    @unittest.skip("In current implementation, conflicts with comma test below.")
    def test_space_in_author_list(self):
        id = '1210.8438'
        rv = self.client.get('/abs/' + id)
        self.assertEqual(rv.status_code, 200)
        html = BeautifulSoup(rv.data.decode('utf-8'), 'html.parser')

        auths_elmt = html.find('div', 'authors')
        self.assertTrue(auths_elmt, 'Should authors div element')

        self.assertIn('Zhe (Rita) Liang,', auths_elmt.text,
                      'Should be a space after (Rita)')

    def test_comma_in_author_list(self):
        id = '0704.0155'
        rv = self.client.get('/abs/' + id)
        self.assertEqual(rv.status_code, 200)
        html = BeautifulSoup(rv.data.decode('utf-8'), 'html.parser')
        auths_elmt = html.find('div', 'authors')
        self.assertTrue(auths_elmt, 'Should authors div element')
        self.assertNotIn(' ,', auths_elmt.text,
                         'Should not add extra spaces before commas')

    def test_psi_in_abs(self):
        # see https://arxiv-org.atlassian.net/browse/ARXIVNG-1612
        # "phi being displayed as varphi in abstract on /abs page"
        # phi being displayed incorrectly in abstract on /abs page
        rv = self.client.get('/abs/1901.05426')
        self.assertEqual(rv.status_code, 200)
        html = BeautifulSoup(rv.data.decode('utf-8'), 'html.parser')
        abs_elmt = html.find('blockquote', 'abstract')
        self.assertTrue(abs_elmt, 'Should have abstract div element')
        self.assertNotIn('$ φ$', abs_elmt.text,
                         'TeX psi in abstract should not get converted to UTF8')
        self.assertNotIn('$j(φ,L)$', abs_elmt.text,
                         'TeX psi in abstract should not get converted to UTF8')
        self.assertIn('The phase difference $\\phi$, between the superconducting',
                      abs_elmt.text,
                      "Expecting uncoverted $\\phi$ in html abstract.")

    def test_year(self):
        rv = self.client.get('/year/astro-ph/09')
        self.assertEqual(rv.status_code, 200)

        rv = self.client.get('/year/astro-ph/')
        self.assertEqual(rv.status_code, 200)

        rv = self.client.get('/year/astro-ph')
        self.assertEqual(rv.status_code, 200)

        rv = self.client.get('/year/astro-ph/09/')
        self.assertEqual(rv.status_code, 200)

        rv = self.client.get('/year')
        self.assertEqual(rv.status_code, 404)

        rv = self.client.get('/year/astro-ph/9999')
        self.assertEqual(rv.status_code, 307,
                         'Future year should cause temporary redirect')

        rv = self.client.get('/year/fakearchive/01')
        self.assertNotEqual(rv.status_code, 200)
        self.assertLess(rv.status_code, 500, 'should not cause a 5XX')

        rv = self.client.get('/year/002/0000')
        self.assertLess(rv.status_code, 500, 'should not cause a 5XX')

        rv = self.client.get('/year/astro-py/9223372036854775808')
        self.assertLess(rv.status_code, 500, 'should not cause a 5XX')

    def test_secondary_order(self):
        rv = self.client.get('/abs/0906.3421')
        self.assertIn(
            'Statistical Mechanics (cond-mat.stat-mech); Mathematical Physics (math-ph)',
            rv.data.decode('utf-8'),
            'Secondary categories should be orderd by category id ARXIVNG-2066')

    def test_covid_message(self):
        rv = self.client.get('/abs/physics/9707012')
        self.assertEqual(rv.status_code, 200)
        html = BeautifulSoup(rv.data.decode('utf-8'), 'html.parser')
        self.assertIsNone(html.find('div', class_='message-special'))
        covid_papers = ['2004.05256', '2004.08990', '2004.09471']
        for id in covid_papers:
            rv = self.client.get(f'/abs/{id}')
            self.assertEqual(rv.status_code, 200)
            html = BeautifulSoup(rv.data.decode('utf-8'), 'html.parser')
            self.assertIsNotNone(html.find('div', class_='message-special'))

    def test_tex2utf_in_jref(self):
        rv = self.client.get('/abs/2006.02835')
        self.assertEqual(rv.status_code, 200)
        html = BeautifulSoup(rv.data.decode('utf-8'), 'html.parser')
        jref_elmt = html.find('td', 'jref')
        self.assertTrue(jref_elmt, 'Should have jref td element')
        self.assertIn('RIMS Kôkyûroku Bessatsu', jref_elmt.text, 'Expecting converted TeX in journal reference field')

<<<<<<< HEAD
    def test_bibtex(self):
        for dir_name, _, file_list in os.walk(ABS_FILES):
            for fname in file_list:
                fname_path = os.path.join(dir_name, fname)
                if os.stat(fname_path).st_size == 0 or not fname_path.endswith('.abs'):
                    continue
                dm = AbsMetaSession.parse_abs_file(filename=fname_path)
                rv = self.app.get(f'/bibtex/{dm.arxiv_id}')
                self.assertEqual(rv.status_code, 200, f'checking /bibtex for {dm.arxiv_id}')

    def test_2004_02153(self):
        """Test when more than one \\ begins a line in the .abs file. ARXIVNG-3128"""
        rv = self.app.get('/abs/2004.02153')
        self.assertEqual(rv.status_code, 200)
        txt = rv.data.decode('utf-8')
        self.assertIn("We construct global generalized solutions to the chemotaxis system",
                      txt,
                      "Expect the abstract including the first sentence.")
        self.assertIn("\\\\ v_t = \\Delta", txt, "Expect the TeX case")
        self.assertIn("collapse into a persistent Dirac distribution.",
                      txt,
                      "Expect the abstract including the last sentence.")
=======
    def test_no_prev(self):
        rv = self.client.get('/abs/math-ph/0509001')
        html = BeautifulSoup(rv.data.decode('utf-8'), 'html.parser')
        link = html.find('a', class_='next-url')
        assert link
        assert link['href'] == '/abs/math-ph/0509002'

        link = html.find('a', class_='prev-url')
        assert link is None
        
>>>>>>> 397c4708
<|MERGE_RESOLUTION|>--- conflicted
+++ resolved
@@ -6,17 +6,10 @@
 from bs4 import BeautifulSoup
 from tests.test_fs_abs_parser import ABS_FILES
 
-<<<<<<< HEAD
 from app import app
 from browse.domain.license import ASSUMED_LICENSE_URI
 from browse.services.document.metadata import AbsMetaSession
-=======
-from arxiv import taxonomy
 from browse.services.documents.fs_implementation.parse_abs import parse_abs_file
-from browse.domain.license import ASSUMED_LICENSE_URI
-
-import os
->>>>>>> 397c4708
 
 
 @pytest.mark.usefixtures("unittest_add_fake")
@@ -481,7 +474,7 @@
         self.assertTrue(jref_elmt, 'Should have jref td element')
         self.assertIn('RIMS Kôkyûroku Bessatsu', jref_elmt.text, 'Expecting converted TeX in journal reference field')
 
-<<<<<<< HEAD
+
     def test_bibtex(self):
         for dir_name, _, file_list in os.walk(ABS_FILES):
             for fname in file_list:
@@ -489,12 +482,12 @@
                 if os.stat(fname_path).st_size == 0 or not fname_path.endswith('.abs'):
                     continue
                 dm = AbsMetaSession.parse_abs_file(filename=fname_path)
-                rv = self.app.get(f'/bibtex/{dm.arxiv_id}')
+                rv = self.client.get(f'/bibtex/{dm.arxiv_id}')
                 self.assertEqual(rv.status_code, 200, f'checking /bibtex for {dm.arxiv_id}')
 
     def test_2004_02153(self):
         """Test when more than one \\ begins a line in the .abs file. ARXIVNG-3128"""
-        rv = self.app.get('/abs/2004.02153')
+        rv = self.client.get('/abs/2004.02153')
         self.assertEqual(rv.status_code, 200)
         txt = rv.data.decode('utf-8')
         self.assertIn("We construct global generalized solutions to the chemotaxis system",
@@ -504,7 +497,7 @@
         self.assertIn("collapse into a persistent Dirac distribution.",
                       txt,
                       "Expect the abstract including the last sentence.")
-=======
+
     def test_no_prev(self):
         rv = self.client.get('/abs/math-ph/0509001')
         html = BeautifulSoup(rv.data.decode('utf-8'), 'html.parser')
@@ -513,6 +506,4 @@
         assert link['href'] == '/abs/math-ph/0509002'
 
         link = html.find('a', class_='prev-url')
-        assert link is None
-        
->>>>>>> 397c4708
+        assert link is None