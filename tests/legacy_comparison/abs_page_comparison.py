--- conflicted
+++ resolved
@@ -8,10 +8,7 @@
 from multiprocessing import Pool
 from typing import Callable, Iterator, List, Set, Tuple, Dict
 import gzip
-<<<<<<< HEAD
 import logging
-=======
->>>>>>> b20fe26b
 
 import requests
 from bs4 import BeautifulSoup
@@ -23,7 +20,6 @@
 from tests.legacy_comparison.comparison_types import res_comparison_fn, \
     text_comparison_fn, html_comparison_fn, res_arg_dict, text_arg_dict, \
     html_arg_dict, BadResult
-<<<<<<< HEAD
 from tests.legacy_comparison.html_comparisons import author_similarity, \
     dateline_similarity, history_similarity,\
     title_similarity, subject_similarity, comments_similarity, \
@@ -31,10 +27,6 @@
     ancillary_similarity, extra_ref_cite_similarity, extra_general_similarity, \
     dblp_similarity, bookmarks_similarity
 
-=======
-from tests.legacy_comparison.html_comparisons import author_similarity, dateline_similarity, history_similarity,\
-    title_similarity, subject_similarity, comments_similarity, extra_services_similarity, head_similarity
->>>>>>> b20fe26b
 from tests.legacy_comparison.response_comparisons import compare_status
 from tests.legacy_comparison.text_comparisons import text_similarity
 from browse.services.document.metadata import AbsMetaSession
@@ -83,7 +75,6 @@
     dateline_similarity,
     history_similarity,
     title_similarity,
-<<<<<<< HEAD
     subject_similarity,
     comments_similarity,
     head_similarity,
@@ -104,7 +95,6 @@
                 logging.debug(f'yielding id {aid}')
                 yield aid
 
-    subject_similarity,
 
 
 def paperid_generator(path: str, excluded: List[str]) -> Iterator[str]:
@@ -115,31 +105,6 @@
             if os.stat(fname_path).st_size != 0 and fname_path.endswith('.abs'):
                 aid = AbsMetaSession.parse_abs_file(filename=fname_path).arxiv_id
                 logging.debug(f'yielding id {aid}')
-                yield aid
-=======
-    subject_similarity,
-    comments_similarity,
-    extra_services_similarity,
-    head_similarity,
-]
->>>>>>> b20fe26b
-
-
-def _paperid_generator_from_gzip(path:str, excluded:List[str])->Iterator[str]:
-    with gzip.open(path,'rt') as f:
-        for line in f:            
-            aid = line.strip()
-            if aid not in excluded:
-                yield aid
-
-
-def paperid_generator(path: str, excluded: List[str]) -> Iterator[str]:
-    for ( dir_name, subdir_list, file_list) in os.walk(path):
-        for fname in file_list:
-            fname_path = os.path.join(dir_name, fname)
-            print(f'looking at {fname_path}')
-            if os.stat(fname_path).st_size != 0 and fname_path.endswith('.abs'):
-                aid = AbsMetaSession.parse_abs_file(filename=fname_path).arxiv_id
                 yield aid
 
 
@@ -154,20 +119,14 @@
             if not fname_path.endswith('.abs'):
                 continue
             aid = AbsMetaSession.parse_abs_file(filename=fname_path).arxiv_id
-            if aid not in excluded:                
+            if aid not in excluded:
                 ids.append(aid)
     logging.debug(f'finished getting the ids count:{len(ids)}')
     return ids
 
 
 # Should end with /
-<<<<<<< HEAD
-ng_abs_base_url = 'https://beta.arxiv.org/ng/abs/'
-#ng_abs_base_url = 'http://localhost:5000/abs/'
-=======
-#ng_abs_base_url = 'https://beta.arxiv.org/ng/abs/'
 ng_abs_base_url = 'http://localhost:5000/abs/'
->>>>>>> b20fe26b
 
 # Should end with /
 legacy_abs_base_url = 'https://beta.arxiv.org/abs/'
@@ -290,34 +249,22 @@
         if os.path.exists(VISITED_ABS_FILE_NAME):
             print('Continuing analysis')
             with open(VISITED_ABS_FILE_NAME, 'r') as visited_fh:
-<<<<<<< HEAD
                 visited = {line.rstrip() for line in visited_fh.readlines()}
-=======
-                visited = [line.rstrip() for line in visited_fh.readlines()]
->>>>>>> b20fe26b
 
     if args.ids:
         papers = _paperid_generator_from_gzip(args.ids, excluded=visited)
     else:
-        papers = iter(paperid_iterator(ABS_FILES, excluded=visited))
+        papers = paperid_iterator(ABS_FILES, excluded=visited)
 
     if args.skip_anc:
         skip_checks.add('skip_anc')
 
     run_selected_compare_response = partial(run_compare_response, skip_checks)
 
-<<<<<<< HEAD
     if args.short:
         n=0
         total = 10
         logging.info(f'Doing short list of {n}')
-=======
-
-    if args.short:
-        n=0
-        total = 10
-
->>>>>>> b20fe26b
         def done()->bool:
             nonlocal n
             if n >= total:
@@ -329,7 +276,6 @@
         def done()->bool:
             return False
 
-<<<<<<< HEAD
     with open(VISITED_ABS_FILE_NAME, 'a', buffering=1) as visited_fh:
         logging.debug(f'Opened {VISITED_ABS_FILE_NAME} to find visited abs')
         with open(LOG_FILE_NAME, 'w', buffering=1)as report_fh:
@@ -340,28 +286,15 @@
                 completed_jobs = pool.imap_unordered(fetch_and_compare_fn, papers)
 
                 def done_job( job ):
-=======
-    with open(VISITED_ABS_FILE_NAME, 'a') as visited_fh:
-        with open(LOG_FILE_NAME, 'w')as report_fh:
-            with Pool(10) as pool:
-                fetch_and_compare_fn = partial(fetch_abs,
-                                               run_selected_compare_response)
-                completed_jobs = pool.imap(fetch_and_compare_fn, papers)
-                for job in completed_jobs:
->>>>>>> b20fe26b
                     (config, bad_results) = job
                     logging.debug(f"completed {config['paper_id']}")                                        
                     visited_fh.write(f"{config['paper_id']}\n")                    
                     write_comparison(report_fh, (config,bad_results))
                     if done():
-<<<<<<< HEAD
                         logging.info("done and existing")
                         exit(0)
                         
                 [done_job(job) for job in completed_jobs]
-=======
-                        exit(0)
->>>>>>> b20fe26b
 
 
 def write_comparison(report_fh, result: Tuple[Dict, List[BadResult]])-> None:
@@ -371,8 +304,7 @@
         report_fh.write(f"* {config['paper_id']}: okay.\n")
         logging.debug("done writing okay")
         return
-    report_fh.write(f"* {config['paper_id']}: not okay, had {len(bad_results)} "
-                    "bad results.\n")
+    report_fh.write(f"* {config['paper_id']}: not okay, had {len(bad_results)} bad results.\n")
     for br in bad_results:
         report_fh.write(format_bad_result(br))
     logging.debug("done writing bad results")
@@ -393,6 +325,7 @@
 
 
 def strip_by_delim(text: str, start: str, end: str) -> str:
+
     if (start in text) and (end in text):
         def find_start() -> int:
             return text.index(start)
