{
    "_meta": {
        "hash": {
<<<<<<< HEAD
            "sha256": "2d2a6d35badcf47231464aef48c670b32f98b965daa2a3ae39aa17ae9152a1df"
=======
            "sha256": "2fbb511a435f1219c393c60ef1b2a4a4670435e7372e682ab87635f7c5496d0b"
>>>>>>> 40b93295
        },
        "pipfile-spec": 6,
        "requires": {
            "python_version": "3.6"
        },
        "sources": [
            {
                "name": "pypi",
                "url": "https://pypi.python.org/simple",
                "verify_ssl": true
            }
        ]
    },
    "default": {
        "aiohttp": {
            "hashes": [
                "sha256:00d198585474299c9c3b4f1d5de1a576cc230d562abc5e4a0e81d71a20a6ca55",
                "sha256:0155af66de8c21b8dba4992aaeeabf55503caefae00067a3b1139f86d0ec50ed",
                "sha256:09654a9eca62d1bd6d64aa44db2498f60a5c1e0ac4750953fdd79d5c88955e10",
                "sha256:199f1d106e2b44b6dacdf6f9245493c7d716b01d0b7fbe1959318ba4dc64d1f5",
                "sha256:296f30dedc9f4b9e7a301e5cc963012264112d78a1d3094cd83ef148fdf33ca1",
                "sha256:368ed312550bd663ce84dc4b032a962fcb3c7cae099dbbd48663afc305e3b939",
                "sha256:40d7ea570b88db017c51392349cf99b7aefaaddd19d2c78368aeb0bddde9d390",
                "sha256:629102a193162e37102c50713e2e31dc9a2fe7ac5e481da83e5bb3c0cee700aa",
                "sha256:6d5ec9b8948c3d957e75ea14d41e9330e1ac3fed24ec53766c780f82805140dc",
                "sha256:87331d1d6810214085a50749160196391a712a13336cd02ce1c3ea3d05bcf8d5",
                "sha256:9a02a04bbe581c8605ac423ba3a74999ec9d8bce7ae37977a3d38680f5780b6d",
                "sha256:9c4c83f4fa1938377da32bc2d59379025ceeee8e24b89f72fcbccd8ca22dc9bf",
                "sha256:9cddaff94c0135ee627213ac6ca6d05724bfe6e7a356e5e09ec57bd3249510f6",
                "sha256:a25237abf327530d9561ef751eef9511ab56fd9431023ca6f4803f1994104d72",
                "sha256:a5cbd7157b0e383738b8e29d6e556fde8726823dae0e348952a61742b21aeb12",
                "sha256:a97a516e02b726e089cffcde2eea0d3258450389bbac48cbe89e0f0b6e7b0366",
                "sha256:acc89b29b5f4e2332d65cd1b7d10c609a75b88ef8925d487a611ca788432dfa4",
                "sha256:b05bd85cc99b06740aad3629c2585bda7b83bd86e080b44ba47faf905fdf1300",
                "sha256:c2bec436a2b5dafe5eaeb297c03711074d46b6eb236d002c13c42f25c4a8ce9d",
                "sha256:cc619d974c8c11fe84527e4b5e1c07238799a8c29ea1c1285149170524ba9303",
                "sha256:d4392defd4648badaa42b3e101080ae3313e8f4787cb517efd3f5b8157eaefd6",
                "sha256:e1c3c582ee11af7f63a34a46f0448fca58e59889396ffdae1f482085061a2889"
            ],
            "index": "pypi",
            "version": "==3.5.4"
        },
        "arxiv-base": {
            "editable": true,
            "git": "https://github.com/arXiv/arxiv-base.git",
            "ref": "87ec74c7f4bda2019a4b137c7a25eb7e421a3b06"
        },
        "async-timeout": {
            "hashes": [
                "sha256:0c3c816a028d47f659d6ff5c745cb2acf1f966da1fe5c19c77a70282b25f4c5f",
                "sha256:4291ca197d287d274d0b6cb5d6f8f8f82d434ed288f962539ff18cc9012f9ea3"
            ],
            "version": "==3.0.1"
        },
        "attrs": {
            "hashes": [
                "sha256:10cbf6e27dbce8c30807caf056c8eb50917e0eaafe86347671b57254006c3e69",
                "sha256:ca4be454458f9dec299268d472aaa5a11f67a4ff70093396e1ceae9c76cf4bbb"
            ],
            "version": "==18.2.0"
        },
        "bleach": {
            "hashes": [
                "sha256:213336e49e102af26d9cde77dd2d0397afabc5a6bf2fed985dc35b5d1e285a16",
                "sha256:3fdf7f77adcf649c9911387df51254b813185e32b2c6619f690b593a617e19fa"
            ],
            "version": "==3.1.0"
        },
        "boto3": {
            "hashes": [
                "sha256:817b6f5e5277a9e370702314adbfcaa6957e138540e50d6b557a717846c6c999",
                "sha256:8880415ca6d2531dd76c392a00824d952a3074886352bb342c8f8f1cb9403c1a"
            ],
            "version": "==1.9.99"
        },
        "botocore": {
            "hashes": [
                "sha256:9092d61cbf8052471dcaaac29f8cd1b9dbd5687947719f40dbc30a72c87523f2",
                "sha256:ac50b9f793164a00ca725dfe60fe2d12a967272b251e6533236139dcade1ee5c"
            ],
            "version": "==1.12.99"
        },
        "chardet": {
            "hashes": [
                "sha256:84ab92ed1c4d4f16916e05906b6b75a6c0fb5db821cc65e70cbd64a3e2a5eaae",
                "sha256:fc323ffcaeaed0e0a02bf4d117757b98aed530d9ed4531e3e15460124c106691"
            ],
            "version": "==3.0.4"
        },
        "click": {
            "hashes": [
                "sha256:2335065e6395b9e67ca716de5f7526736bfa6ceead690adf616d925bdc622b13",
                "sha256:5b94b49521f6456670fdb30cd82a4eca9412788a93fa6dd6df72c94d5a8ff2d7"
            ],
            "version": "==7.0"
        },
        "dataclasses": {
            "hashes": [
                "sha256:454a69d788c7fda44efd71e259be79577822f5e3f53f029a22d08004e951dc9f",
                "sha256:6988bd2b895eef432d562370bb707d540f32f7360ab13da45340101bc2307d84"
            ],
            "index": "pypi",
            "version": "==0.6"
        },
        "decorator": {
            "hashes": [
                "sha256:33cd704aea07b4c28b3eb2c97d288a06918275dac0ecebdaf1bc8a48d98adb9e",
                "sha256:cabb249f4710888a2fc0e13e9a16c343d932033718ff62e1e9bc93a9d3a9122b"
            ],
            "version": "==4.3.2"
        },
        "docutils": {
            "hashes": [
                "sha256:02aec4bd92ab067f6ff27a38a38a41173bf01bed8f89157768c1573f53e474a6",
                "sha256:51e64ef2ebfb29cae1faa133b3710143496eca21c530f3f71424d77687764274",
                "sha256:7a4bd47eaf6596e1295ecb11361139febe29b084a87bf005bf899f9a42edc3c6"
            ],
            "version": "==0.14"
        },
        "flask": {
            "hashes": [
                "sha256:2271c0070dbcb5275fad4a82e29f23ab92682dc45f9dfbc22c02ba9b9322ce48",
                "sha256:a080b744b7e345ccfcbc77954861cb05b3c63786e93f2b3875e0913d44b43f05"
            ],
            "index": "pypi",
            "version": "==1.0.2"
        },
        "flask-api": {
            "hashes": [
                "sha256:7340db47560883b342f9965d43435eeaf595c2d30e9fc0fe48d37aab4c03942e",
                "sha256:c0142c53fc4053d866ff3f449dd7f43b4737b6d9a70e5a77fa2b9aaf68bb4364"
            ],
            "index": "pypi",
            "version": "==1.1"
        },
        "flask-sqlalchemy": {
            "hashes": [
                "sha256:3bc0fac969dd8c0ace01b32060f0c729565293302f0c4269beed154b46bec50b",
                "sha256:5971b9852b5888655f11db634e87725a9031e170f37c0ce7851cf83497f56e53"
            ],
            "index": "pypi",
            "version": "==2.3.2"
        },
        "idna": {
            "hashes": [
                "sha256:c357b3f628cf53ae2c4c05627ecc484553142ca23264e593d327bcde5e9c3407",
                "sha256:ea8b7f6188e6fa117537c3df7da9fc686d485087abf6ac197f9c46432f7e4a3c"
            ],
            "version": "==2.8"
        },
        "idna-ssl": {
            "hashes": [
                "sha256:a933e3bb13da54383f9e8f35dc4f9cb9eb9b3b78c6b36f311254d6d0d92c6c7c"
            ],
            "markers": "python_version < '3.7'",
            "version": "==1.1.0"
        },
        "itsdangerous": {
            "hashes": [
                "sha256:321b033d07f2a4136d3ec762eac9f16a10ccd60f53c0c91af90217ace7ba1f19",
                "sha256:b12271b2047cb23eeb98c8b5622e2e5c5e9abd9784a153e9d8ef9cb4dd09d749"
            ],
            "version": "==1.1.0"
        },
        "jinja2": {
            "hashes": [
                "sha256:74c935a1b8bb9a3947c50a54766a969d4846290e1e788ea44c1392163723c3bd",
                "sha256:f84be1bb0040caca4cea721fcbbbbd61f9be9464ca236387158b0feea01914a4"
            ],
            "index": "pypi",
            "version": "==2.10"
        },
        "jmespath": {
            "hashes": [
                "sha256:6a81d4c9aa62caf061cb517b4d9ad1dd300374cd4706997aff9cd6aedd61fc64",
                "sha256:f11b4461f425740a1d908e9a3f7365c3d2e569f6ca68a2ff8bc5bcd9676edd63"
            ],
            "version": "==0.9.3"
        },
        "jsonschema": {
            "hashes": [
                "sha256:000e68abd33c972a5248544925a0cae7d1125f9bf6c58280d37546b946769a08",
                "sha256:6ff5f3180870836cae40f06fa10419f557208175f13ad7bc26caa77beb1f6e02"
            ],
            "version": "==2.6.0"
        },
        "markupsafe": {
            "hashes": [
                "sha256:048ef924c1623740e70204aa7143ec592504045ae4429b59c30054cb31e3c432",
                "sha256:130f844e7f5bdd8e9f3f42e7102ef1d49b2e6fdf0d7526df3f87281a532d8c8b",
                "sha256:19f637c2ac5ae9da8bfd98cef74d64b7e1bb8a63038a3505cd182c3fac5eb4d9",
                "sha256:1b8a7a87ad1b92bd887568ce54b23565f3fd7018c4180136e1cf412b405a47af",
                "sha256:1c25694ca680b6919de53a4bb3bdd0602beafc63ff001fea2f2fc16ec3a11834",
                "sha256:1f19ef5d3908110e1e891deefb5586aae1b49a7440db952454b4e281b41620cd",
                "sha256:1fa6058938190ebe8290e5cae6c351e14e7bb44505c4a7624555ce57fbbeba0d",
                "sha256:31cbb1359e8c25f9f48e156e59e2eaad51cd5242c05ed18a8de6dbe85184e4b7",
                "sha256:3e835d8841ae7863f64e40e19477f7eb398674da6a47f09871673742531e6f4b",
                "sha256:4e97332c9ce444b0c2c38dd22ddc61c743eb208d916e4265a2a3b575bdccb1d3",
                "sha256:525396ee324ee2da82919f2ee9c9e73b012f23e7640131dd1b53a90206a0f09c",
                "sha256:52b07fbc32032c21ad4ab060fec137b76eb804c4b9a1c7c7dc562549306afad2",
                "sha256:52ccb45e77a1085ec5461cde794e1aa037df79f473cbc69b974e73940655c8d7",
                "sha256:5c3fbebd7de20ce93103cb3183b47671f2885307df4a17a0ad56a1dd51273d36",
                "sha256:5e5851969aea17660e55f6a3be00037a25b96a9b44d2083651812c99d53b14d1",
                "sha256:5edfa27b2d3eefa2210fb2f5d539fbed81722b49f083b2c6566455eb7422fd7e",
                "sha256:7d263e5770efddf465a9e31b78362d84d015cc894ca2c131901a4445eaa61ee1",
                "sha256:83381342bfc22b3c8c06f2dd93a505413888694302de25add756254beee8449c",
                "sha256:857eebb2c1dc60e4219ec8e98dfa19553dae33608237e107db9c6078b1167856",
                "sha256:98e439297f78fca3a6169fd330fbe88d78b3bb72f967ad9961bcac0d7fdd1550",
                "sha256:bf54103892a83c64db58125b3f2a43df6d2cb2d28889f14c78519394feb41492",
                "sha256:d9ac82be533394d341b41d78aca7ed0e0f4ba5a2231602e2f05aa87f25c51672",
                "sha256:e982fe07ede9fada6ff6705af70514a52beb1b2c3d25d4e873e82114cf3c5401",
                "sha256:edce2ea7f3dfc981c4ddc97add8a61381d9642dc3273737e756517cc03e84dd6",
                "sha256:efdc45ef1afc238db84cb4963aa689c0408912a0239b0721cb172b4016eb31d6",
                "sha256:f137c02498f8b935892d5c0172560d7ab54bc45039de8805075e19079c639a9c",
                "sha256:f82e347a72f955b7017a39708a3667f106e6ad4d10b25f237396a7115d8ed5fd",
                "sha256:fb7c206e01ad85ce57feeaaa0bf784b97fa3cad0d4a5737bc5295785f5c613a1"
            ],
            "index": "pypi",
            "version": "==1.1.0"
        },
        "mmh3": {
            "hashes": [
                "sha256:185209a217c52afe43e079e5b232d0ef0f3a262601eaaf4371326ab6dcbec508"
            ],
            "index": "pypi",
            "version": "==2.5.1"
        },
        "multidict": {
            "hashes": [
                "sha256:024b8129695a952ebd93373e45b5d341dbb87c17ce49637b34000093f243dd4f",
                "sha256:041e9442b11409be5e4fc8b6a97e4bcead758ab1e11768d1e69160bdde18acc3",
                "sha256:045b4dd0e5f6121e6f314d81759abd2c257db4634260abcfe0d3f7083c4908ef",
                "sha256:047c0a04e382ef8bd74b0de01407e8d8632d7d1b4db6f2561106af812a68741b",
                "sha256:068167c2d7bbeebd359665ac4fff756be5ffac9cda02375b5c5a7c4777038e73",
                "sha256:148ff60e0fffa2f5fad2eb25aae7bef23d8f3b8bdaf947a65cdbe84a978092bc",
                "sha256:1d1c77013a259971a72ddaa83b9f42c80a93ff12df6a4723be99d858fa30bee3",
                "sha256:1d48bc124a6b7a55006d97917f695effa9725d05abe8ee78fd60d6588b8344cd",
                "sha256:31dfa2fc323097f8ad7acd41aa38d7c614dd1960ac6681745b6da124093dc351",
                "sha256:34f82db7f80c49f38b032c5abb605c458bac997a6c3142e0d6c130be6fb2b941",
                "sha256:3d5dd8e5998fb4ace04789d1d008e2bb532de501218519d70bb672c4c5a2fc5d",
                "sha256:4a6ae52bd3ee41ee0f3acf4c60ceb3f44e0e3bc52ab7da1c2b2aa6703363a3d1",
                "sha256:4b02a3b2a2f01d0490dd39321c74273fed0568568ea0e7ea23e02bd1fb10a10b",
                "sha256:4b843f8e1dd6a3195679d9838eb4670222e8b8d01bc36c9894d6c3538316fa0a",
                "sha256:5de53a28f40ef3c4fd57aeab6b590c2c663de87a5af76136ced519923d3efbb3",
                "sha256:61b2b33ede821b94fa99ce0b09c9ece049c7067a33b279f343adfe35108a4ea7",
                "sha256:6a3a9b0f45fd75dc05d8e93dc21b18fc1670135ec9544d1ad4acbcf6b86781d0",
                "sha256:76ad8e4c69dadbb31bad17c16baee61c0d1a4a73bed2590b741b2e1a46d3edd0",
                "sha256:7ba19b777dc00194d1b473180d4ca89a054dd18de27d0ee2e42a103ec9b7d014",
                "sha256:7c1b7eab7a49aa96f3db1f716f0113a8a2e93c7375dd3d5d21c4941f1405c9c5",
                "sha256:7fc0eee3046041387cbace9314926aa48b681202f8897f8bff3809967a049036",
                "sha256:8ccd1c5fff1aa1427100ce188557fc31f1e0a383ad8ec42c559aabd4ff08802d",
                "sha256:8e08dd76de80539d613654915a2f5196dbccc67448df291e69a88712ea21e24a",
                "sha256:c18498c50c59263841862ea0501da9f2b3659c00db54abfbf823a80787fde8ce",
                "sha256:c49db89d602c24928e68c0d510f4fcf8989d77defd01c973d6cbe27e684833b1",
                "sha256:ce20044d0317649ddbb4e54dab3c1bcc7483c78c27d3f58ab3d0c7e6bc60d26a",
                "sha256:d1071414dd06ca2eafa90c85a079169bfeb0e5f57fd0b45d44c092546fcd6fd9",
                "sha256:d3be11ac43ab1a3e979dac80843b42226d5d3cccd3986f2e03152720a4297cd7",
                "sha256:db603a1c235d110c860d5f39988ebc8218ee028f07a7cbc056ba6424372ca31b"
            ],
            "version": "==4.5.2"
        },
        "mypy-extensions": {
            "hashes": [
                "sha256:37e0e956f41369209a3d5f34580150bcacfabaa57b33a15c0b25f4b5725e0812",
                "sha256:b16cabe759f55e3409a7d231ebd2841378fb0c27a5d1994719e340e4f429ac3e"
            ],
            "index": "pypi",
            "version": "==0.4.1"
        },
        "mysqlclient": {
            "hashes": [
                "sha256:425e733b05e359a714d6007c0fc44582be66b63e5a3df0a50949274ae16f4bc6",
                "sha256:62e4770b6a797b9416bcf70488365b7d6b9c9066878108499c559293bb464380",
                "sha256:f257d250f2675d0ef99bd318906f3cfc05cef4a2f385ea695ff32a3f04b9f9a7"
            ],
            "index": "pypi",
            "version": "==1.4.2.post1"
        },
        "python-dateutil": {
            "hashes": [
                "sha256:7e6584c74aeed623791615e26efd690f29817a27c73085b78e4bad02493df2fb",
                "sha256:c89805f6f4d64db21ed966fda138f8a5ed7a4fdbc1a8ee329ce1b74e3c74da9e"
            ],
            "index": "pypi",
            "version": "==2.8.0"
        },
        "pytz": {
            "hashes": [
                "sha256:32b0891edff07e28efe91284ed9c31e123d84bea3fd98e1f72be2508f43ef8d9",
                "sha256:d5f05e487007e29e03409f9398d074e158d920d36eb82eaf66fb1136b0c5374c"
            ],
            "index": "pypi",
            "version": "==2018.9"
        },
        "s3transfer": {
            "hashes": [
                "sha256:7b9ad3213bff7d357f888e0fab5101b56fa1a0548ee77d121c3a3dbfbef4cb2e",
                "sha256:f23d5cb7d862b104401d9021fc82e5fa0e0cf57b7660a1331425aab0c691d021"
            ],
            "version": "==0.2.0"
        },
        "six": {
            "hashes": [
                "sha256:3350809f0555b11f552448330d0b52d5f24c91a322ea4a15ef22629740f3761c",
                "sha256:d16a0141ec1a18405cd4ce8b4613101da75da0e9a7aec5bdd4fa804d0e0eba73"
            ],
            "version": "==1.12.0"
        },
        "sqlalchemy": {
            "hashes": [
                "sha256:8027fa183f5be466030617a497b2d64e0e16c8d615e5a34bdf9fab6f66bf4723"
            ],
            "index": "pypi",
            "version": "==1.2.18"
        },
        "typing-extensions": {
            "hashes": [
                "sha256:07b2c978670896022a43c4b915df8958bec4a6b84add7f2c87b2b728bda3ba64",
                "sha256:f3f0e67e1d42de47b5c67c32c9b26641642e9170fe7e292991793705cd5fef7c",
                "sha256:fb2cd053238d33a8ec939190f30cfd736c00653a85a2919415cecf7dc3d9da71"
            ],
            "markers": "python_version < '3.7'",
            "version": "==3.7.2"
        },
        "urllib3": {
            "hashes": [
                "sha256:61bf29cada3fc2fbefad4fdf059ea4bd1b4a86d2b6d15e1c7c0b582b9752fe39",
                "sha256:de9529817c93f27c8ccbfead6985011db27bd0ddfcdb2d86f3f663385c6a9c22"
            ],
            "markers": "python_version >= '3.4'",
            "version": "==1.24.1"
        },
        "uwsgi": {
            "hashes": [
                "sha256:4972ac538800fb2d421027f49b4a1869b66048839507ccf0aa2fda792d99f583"
            ],
            "version": "==2.0.18"
        },
        "validators": {
            "hashes": [
                "sha256:68e4b74889aac1270d83636cb1dbcce3d2271e291ab14023cf95e7dbfbbce09d"
            ],
            "index": "pypi",
            "version": "==0.12.4"
        },
        "webencodings": {
            "hashes": [
                "sha256:a0af1213f3c2226497a97e2b3aa01a7e4bee4f403f95be16fc9acd2947514a78",
                "sha256:b36a1c245f2d304965eb4e0a82848379241dc04b865afcc4aab16748587e1923"
            ],
            "version": "==0.5.1"
        },
        "werkzeug": {
            "hashes": [
                "sha256:c3fd7a7d41976d9f44db327260e263132466836cef6f91512889ed60ad26557c",
                "sha256:d5da73735293558eb1651ee2fddc4d0dedcfa06538b8813a2e20011583c9e49b"
            ],
            "version": "==0.14.1"
        },
        "yarl": {
            "hashes": [
                "sha256:024ecdc12bc02b321bc66b41327f930d1c2c543fa9a561b39861da9388ba7aa9",
                "sha256:2f3010703295fbe1aec51023740871e64bb9664c789cba5a6bdf404e93f7568f",
                "sha256:3890ab952d508523ef4881457c4099056546593fa05e93da84c7250516e632eb",
                "sha256:3e2724eb9af5dc41648e5bb304fcf4891adc33258c6e14e2a7414ea32541e320",
                "sha256:5badb97dd0abf26623a9982cd448ff12cb39b8e4c94032ccdedf22ce01a64842",
                "sha256:73f447d11b530d860ca1e6b582f947688286ad16ca42256413083d13f260b7a0",
                "sha256:7ab825726f2940c16d92aaec7d204cfc34ac26c0040da727cf8ba87255a33829",
                "sha256:b25de84a8c20540531526dfbb0e2d2b648c13fd5dd126728c496d7c3fea33310",
                "sha256:c6e341f5a6562af74ba55205dbd56d248daf1b5748ec48a0200ba227bb9e33f4",
                "sha256:c9bb7c249c4432cd47e75af3864bc02d26c9594f49c82e2a28624417f0ae63b8",
                "sha256:e060906c0c585565c718d1c3841747b61c5439af2211e185f6739a9412dfbde1"
            ],
            "version": "==1.3.0"
        }
    },
    "develop": {
        "alabaster": {
            "hashes": [
                "sha256:446438bdcca0e05bd45ea2de1668c1d9b032e1a9154c2c259092d77031ddd359",
                "sha256:a661d72d58e6ea8a57f7a86e37d86716863ee5e92788398526d58b26a4e4dc02"
            ],
            "version": "==0.7.12"
        },
        "ansi2html": {
            "hashes": [
                "sha256:96ae85ae7b26b7da674d87de2870ba4d1964bca733ae4614587080b6358c3ba9"
            ],
            "index": "pypi",
            "version": "==1.5.2"
        },
        "astroid": {
            "hashes": [
                "sha256:35b032003d6a863f5dcd7ec11abd5cd5893428beaa31ab164982403bcb311f22",
                "sha256:6a5d668d7dc69110de01cdf7aeec69a679ef486862a0850cc0fd5571505b6b7e"
            ],
            "version": "==2.1.0"
        },
        "atomicwrites": {
            "hashes": [
                "sha256:03472c30eb2c5d1ba9227e4c2ca66ab8287fbfbbda3888aa93dc2e28fc6811b4",
                "sha256:75a9445bac02d8d058d5e1fe689654ba5a6556a1dfd8ce6ec55a0ed79866cfa6"
            ],
            "version": "==1.3.0"
        },
        "attrs": {
            "hashes": [
                "sha256:10cbf6e27dbce8c30807caf056c8eb50917e0eaafe86347671b57254006c3e69",
                "sha256:ca4be454458f9dec299268d472aaa5a11f67a4ff70093396e1ceae9c76cf4bbb"
            ],
            "version": "==18.2.0"
        },
        "babel": {
            "hashes": [
                "sha256:6778d85147d5d85345c14a26aada5e478ab04e39b078b0745ee6870c2b5cf669",
                "sha256:8cba50f48c529ca3fa18cf81fa9403be176d374ac4d60738b839122dfaaa3d23"
            ],
            "version": "==2.6.0"
        },
        "beautifulsoup4": {
            "hashes": [
                "sha256:034740f6cb549b4e932ae1ab975581e6103ac8f942200a0e9759065984391858",
                "sha256:945065979fb8529dd2f37dbb58f00b661bdbcbebf954f93b32fdf5263ef35348",
                "sha256:ba6d5c59906a85ac23dadfe5c88deaf3e179ef565f4898671253e50a78680718"
            ],
            "index": "pypi",
            "version": "==4.7.1"
        },
        "certifi": {
            "hashes": [
                "sha256:47f9c83ef4c0c621eaef743f133f09fa8a74a9b75f037e8624f83bd1b6626cb7",
                "sha256:993f830721089fef441cdfeb4b2c8c9df86f0c63239f06bd025a76a7daddb033"
            ],
            "version": "==2018.11.29"
        },
        "chardet": {
            "hashes": [
                "sha256:84ab92ed1c4d4f16916e05906b6b75a6c0fb5db821cc65e70cbd64a3e2a5eaae",
                "sha256:fc323ffcaeaed0e0a02bf4d117757b98aed530d9ed4531e3e15460124c106691"
            ],
            "version": "==3.0.4"
        },
        "click": {
            "hashes": [
                "sha256:2335065e6395b9e67ca716de5f7526736bfa6ceead690adf616d925bdc622b13",
                "sha256:5b94b49521f6456670fdb30cd82a4eca9412788a93fa6dd6df72c94d5a8ff2d7"
            ],
            "version": "==7.0"
        },
        "coverage": {
            "hashes": [
                "sha256:09e47c529ff77bf042ecfe858fb55c3e3eb97aac2c87f0349ab5a7efd6b3939f",
                "sha256:0a1f9b0eb3aa15c990c328535655847b3420231af299386cfe5efc98f9c250fe",
                "sha256:0cc941b37b8c2ececfed341444a456912e740ecf515d560de58b9a76562d966d",
                "sha256:10e8af18d1315de936d67775d3a814cc81d0747a1a0312d84e27ae5610e313b0",
                "sha256:1b4276550b86caa60606bd3572b52769860a81a70754a54acc8ba789ce74d607",
                "sha256:1e8a2627c48266c7b813975335cfdea58c706fe36f607c97d9392e61502dc79d",
                "sha256:2b224052bfd801beb7478b03e8a66f3f25ea56ea488922e98903914ac9ac930b",
                "sha256:447c450a093766744ab53bf1e7063ec82866f27bcb4f4c907da25ad293bba7e3",
                "sha256:46101fc20c6f6568561cdd15a54018bb42980954b79aa46da8ae6f008066a30e",
                "sha256:4710dc676bb4b779c4361b54eb308bc84d64a2fa3d78e5f7228921eccce5d815",
                "sha256:510986f9a280cd05189b42eee2b69fecdf5bf9651d4cd315ea21d24a964a3c36",
                "sha256:5535dda5739257effef56e49a1c51c71f1d37a6e5607bb25a5eee507c59580d1",
                "sha256:5a7524042014642b39b1fcae85fb37556c200e64ec90824ae9ecf7b667ccfc14",
                "sha256:5f55028169ef85e1fa8e4b8b1b91c0b3b0fa3297c4fb22990d46ff01d22c2d6c",
                "sha256:6694d5573e7790a0e8d3d177d7a416ca5f5c150742ee703f3c18df76260de794",
                "sha256:6831e1ac20ac52634da606b658b0b2712d26984999c9d93f0c6e59fe62ca741b",
                "sha256:77f0d9fa5e10d03aa4528436e33423bfa3718b86c646615f04616294c935f840",
                "sha256:828ad813c7cdc2e71dcf141912c685bfe4b548c0e6d9540db6418b807c345ddd",
                "sha256:85a06c61598b14b015d4df233d249cd5abfa61084ef5b9f64a48e997fd829a82",
                "sha256:8cb4febad0f0b26c6f62e1628f2053954ad2c555d67660f28dfb1b0496711952",
                "sha256:a5c58664b23b248b16b96253880b2868fb34358911400a7ba39d7f6399935389",
                "sha256:aaa0f296e503cda4bc07566f592cd7a28779d433f3a23c48082af425d6d5a78f",
                "sha256:ab235d9fe64833f12d1334d29b558aacedfbca2356dfb9691f2d0d38a8a7bfb4",
                "sha256:b3b0c8f660fae65eac74fbf003f3103769b90012ae7a460863010539bb7a80da",
                "sha256:bab8e6d510d2ea0f1d14f12642e3f35cefa47a9b2e4c7cea1852b52bc9c49647",
                "sha256:c45297bbdbc8bb79b02cf41417d63352b70bcb76f1bbb1ee7d47b3e89e42f95d",
                "sha256:d19bca47c8a01b92640c614a9147b081a1974f69168ecd494687c827109e8f42",
                "sha256:d64b4340a0c488a9e79b66ec9f9d77d02b99b772c8b8afd46c1294c1d39ca478",
                "sha256:da969da069a82bbb5300b59161d8d7c8d423bc4ccd3b410a9b4d8932aeefc14b",
                "sha256:ed02c7539705696ecb7dc9d476d861f3904a8d2b7e894bd418994920935d36bb",
                "sha256:ee5b8abc35b549012e03a7b1e86c09491457dba6c94112a2482b18589cc2bdb9"
            ],
            "index": "pypi",
            "version": "==4.5.2"
        },
        "coveralls": {
            "hashes": [
                "sha256:6f213e461390973f4a97fb9e9d4ebd4956af296ff0a4d868e622108145835cb7",
                "sha256:a7d0078c9e9b5692c03dcd3884647e837836c265c01e98094632feadef767d36"
            ],
            "index": "pypi",
            "version": "==1.6.0"
        },
        "docopt": {
            "hashes": [
                "sha256:49b3a825280bd66b3aa83585ef59c4a8c82f2c8a522dbe754a8bc8d08c85c491"
            ],
            "version": "==0.6.2"
        },
        "docutils": {
            "hashes": [
                "sha256:02aec4bd92ab067f6ff27a38a38a41173bf01bed8f89157768c1573f53e474a6",
                "sha256:51e64ef2ebfb29cae1faa133b3710143496eca21c530f3f71424d77687764274",
                "sha256:7a4bd47eaf6596e1295ecb11361139febe29b084a87bf005bf899f9a42edc3c6"
            ],
            "version": "==0.14"
        },
        "flask": {
            "hashes": [
                "sha256:2271c0070dbcb5275fad4a82e29f23ab92682dc45f9dfbc22c02ba9b9322ce48",
                "sha256:a080b744b7e345ccfcbc77954861cb05b3c63786e93f2b3875e0913d44b43f05"
            ],
            "index": "pypi",
            "version": "==1.0.2"
        },
        "flask-testing": {
            "hashes": [
                "sha256:dc076623d7d850653a018cb64f500948334c8aeb6b10a5a842bf1bcfb98122bc"
            ],
            "index": "pypi",
            "version": "==0.7.1"
        },
        "hypothesis": {
            "hashes": [
                "sha256:95bb6729870ec3c6f1035ebed3498e9f2eed7a0454b4c9d87a598ee95fec1c01",
                "sha256:e3ee15de855f14c9d31314c69a4df24edceedc7662e08e5e4a651520a24dd055",
                "sha256:eadda8dba890c8c4763a1496330981ed1fbf03b4805054565cd3830324e9b3a2"
            ],
            "index": "pypi",
            "version": "==4.7.1"
        },
        "idna": {
            "hashes": [
                "sha256:c357b3f628cf53ae2c4c05627ecc484553142ca23264e593d327bcde5e9c3407",
                "sha256:ea8b7f6188e6fa117537c3df7da9fc686d485087abf6ac197f9c46432f7e4a3c"
            ],
            "version": "==2.8"
        },
        "imagesize": {
            "hashes": [
                "sha256:3f349de3eb99145973fefb7dbe38554414e5c30abd0c8e4b970a7c9d09f3a1d8",
                "sha256:f3832918bc3c66617f92e35f5d70729187676313caa60c187eb0f28b8fe5e3b5"
            ],
            "version": "==1.1.0"
        },
        "inflect": {
            "hashes": [
                "sha256:4ded1b2a6fcf0fc0397419c7727f131a93b67b80d899f2973be7758628e12b73",
                "sha256:a82b671b043ddba98ea8b2cf000b31e8b41e9197b3151567239f3bbe215dab7e"
            ],
            "version": "==2.1.0"
        },
        "isort": {
            "hashes": [
                "sha256:1153601da39a25b14ddc54955dbbacbb6b2d19135386699e2ad58517953b34af",
                "sha256:b9c40e9750f3d77e6e4d441d8b0266cf555e7cdabdcff33c4fd06366ca761ef8",
                "sha256:ec9ef8f4a9bc6f71eec99e1806bfa2de401650d996c59330782b89a5555c1497"
            ],
            "version": "==4.3.4"
        },
        "itsdangerous": {
            "hashes": [
                "sha256:321b033d07f2a4136d3ec762eac9f16a10ccd60f53c0c91af90217ace7ba1f19",
                "sha256:b12271b2047cb23eeb98c8b5622e2e5c5e9abd9784a153e9d8ef9cb4dd09d749"
            ],
            "version": "==1.1.0"
        },
        "jinja2": {
            "hashes": [
                "sha256:74c935a1b8bb9a3947c50a54766a969d4846290e1e788ea44c1392163723c3bd",
                "sha256:f84be1bb0040caca4cea721fcbbbbd61f9be9464ca236387158b0feea01914a4"
            ],
            "index": "pypi",
            "version": "==2.10"
        },
        "lazy-object-proxy": {
            "hashes": [
                "sha256:0ce34342b419bd8f018e6666bfef729aec3edf62345a53b537a4dcc115746a33",
                "sha256:1b668120716eb7ee21d8a38815e5eb3bb8211117d9a90b0f8e21722c0758cc39",
                "sha256:209615b0fe4624d79e50220ce3310ca1a9445fd8e6d3572a896e7f9146bbf019",
                "sha256:27bf62cb2b1a2068d443ff7097ee33393f8483b570b475db8ebf7e1cba64f088",
                "sha256:27ea6fd1c02dcc78172a82fc37fcc0992a94e4cecf53cb6d73f11749825bd98b",
                "sha256:2c1b21b44ac9beb0fc848d3993924147ba45c4ebc24be19825e57aabbe74a99e",
                "sha256:2df72ab12046a3496a92476020a1a0abf78b2a7db9ff4dc2036b8dd980203ae6",
                "sha256:320ffd3de9699d3892048baee45ebfbbf9388a7d65d832d7e580243ade426d2b",
                "sha256:50e3b9a464d5d08cc5227413db0d1c4707b6172e4d4d915c1c70e4de0bbff1f5",
                "sha256:5276db7ff62bb7b52f77f1f51ed58850e315154249aceb42e7f4c611f0f847ff",
                "sha256:61a6cf00dcb1a7f0c773ed4acc509cb636af2d6337a08f362413c76b2b47a8dd",
                "sha256:6ae6c4cb59f199d8827c5a07546b2ab7e85d262acaccaacd49b62f53f7c456f7",
                "sha256:7661d401d60d8bf15bb5da39e4dd72f5d764c5aff5a86ef52a042506e3e970ff",
                "sha256:7bd527f36a605c914efca5d3d014170b2cb184723e423d26b1fb2fd9108e264d",
                "sha256:7cb54db3535c8686ea12e9535eb087d32421184eacc6939ef15ef50f83a5e7e2",
                "sha256:7f3a2d740291f7f2c111d86a1c4851b70fb000a6c8883a59660d95ad57b9df35",
                "sha256:81304b7d8e9c824d058087dcb89144842c8e0dea6d281c031f59f0acf66963d4",
                "sha256:933947e8b4fbe617a51528b09851685138b49d511af0b6c0da2539115d6d4514",
                "sha256:94223d7f060301b3a8c09c9b3bc3294b56b2188e7d8179c762a1cda72c979252",
                "sha256:ab3ca49afcb47058393b0122428358d2fbe0408cf99f1b58b295cfeb4ed39109",
                "sha256:bd6292f565ca46dee4e737ebcc20742e3b5be2b01556dafe169f6c65d088875f",
                "sha256:cb924aa3e4a3fb644d0c463cad5bc2572649a6a3f68a7f8e4fbe44aaa6d77e4c",
                "sha256:d0fc7a286feac9077ec52a927fc9fe8fe2fabab95426722be4c953c9a8bede92",
                "sha256:ddc34786490a6e4ec0a855d401034cbd1242ef186c20d79d2166d6a4bd449577",
                "sha256:e34b155e36fa9da7e1b7c738ed7767fc9491a62ec6af70fe9da4a057759edc2d",
                "sha256:e5b9e8f6bda48460b7b143c3821b21b452cb3a835e6bbd5dd33aa0c8d3f5137d",
                "sha256:e81ebf6c5ee9684be8f2c87563880f93eedd56dd2b6146d8a725b50b7e5adb0f",
                "sha256:eb91be369f945f10d3a49f5f9be8b3d0b93a4c2be8f8a5b83b0571b8123e0a7a",
                "sha256:f460d1ceb0e4a5dcb2a652db0904224f367c9b3c1470d5a7683c0480e582468b"
            ],
            "version": "==1.3.1"
        },
        "markupsafe": {
            "hashes": [
                "sha256:048ef924c1623740e70204aa7143ec592504045ae4429b59c30054cb31e3c432",
                "sha256:130f844e7f5bdd8e9f3f42e7102ef1d49b2e6fdf0d7526df3f87281a532d8c8b",
                "sha256:19f637c2ac5ae9da8bfd98cef74d64b7e1bb8a63038a3505cd182c3fac5eb4d9",
                "sha256:1b8a7a87ad1b92bd887568ce54b23565f3fd7018c4180136e1cf412b405a47af",
                "sha256:1c25694ca680b6919de53a4bb3bdd0602beafc63ff001fea2f2fc16ec3a11834",
                "sha256:1f19ef5d3908110e1e891deefb5586aae1b49a7440db952454b4e281b41620cd",
                "sha256:1fa6058938190ebe8290e5cae6c351e14e7bb44505c4a7624555ce57fbbeba0d",
                "sha256:31cbb1359e8c25f9f48e156e59e2eaad51cd5242c05ed18a8de6dbe85184e4b7",
                "sha256:3e835d8841ae7863f64e40e19477f7eb398674da6a47f09871673742531e6f4b",
                "sha256:4e97332c9ce444b0c2c38dd22ddc61c743eb208d916e4265a2a3b575bdccb1d3",
                "sha256:525396ee324ee2da82919f2ee9c9e73b012f23e7640131dd1b53a90206a0f09c",
                "sha256:52b07fbc32032c21ad4ab060fec137b76eb804c4b9a1c7c7dc562549306afad2",
                "sha256:52ccb45e77a1085ec5461cde794e1aa037df79f473cbc69b974e73940655c8d7",
                "sha256:5c3fbebd7de20ce93103cb3183b47671f2885307df4a17a0ad56a1dd51273d36",
                "sha256:5e5851969aea17660e55f6a3be00037a25b96a9b44d2083651812c99d53b14d1",
                "sha256:5edfa27b2d3eefa2210fb2f5d539fbed81722b49f083b2c6566455eb7422fd7e",
                "sha256:7d263e5770efddf465a9e31b78362d84d015cc894ca2c131901a4445eaa61ee1",
                "sha256:83381342bfc22b3c8c06f2dd93a505413888694302de25add756254beee8449c",
                "sha256:857eebb2c1dc60e4219ec8e98dfa19553dae33608237e107db9c6078b1167856",
                "sha256:98e439297f78fca3a6169fd330fbe88d78b3bb72f967ad9961bcac0d7fdd1550",
                "sha256:bf54103892a83c64db58125b3f2a43df6d2cb2d28889f14c78519394feb41492",
                "sha256:d9ac82be533394d341b41d78aca7ed0e0f4ba5a2231602e2f05aa87f25c51672",
                "sha256:e982fe07ede9fada6ff6705af70514a52beb1b2c3d25d4e873e82114cf3c5401",
                "sha256:edce2ea7f3dfc981c4ddc97add8a61381d9642dc3273737e756517cc03e84dd6",
                "sha256:efdc45ef1afc238db84cb4963aa689c0408912a0239b0721cb172b4016eb31d6",
                "sha256:f137c02498f8b935892d5c0172560d7ab54bc45039de8805075e19079c639a9c",
                "sha256:f82e347a72f955b7017a39708a3667f106e6ad4d10b25f237396a7115d8ed5fd",
                "sha256:fb7c206e01ad85ce57feeaaa0bf784b97fa3cad0d4a5737bc5295785f5c613a1"
            ],
            "index": "pypi",
            "version": "==1.1.0"
        },
        "mccabe": {
            "hashes": [
                "sha256:ab8a6258860da4b6677da4bd2fe5dc2c659cff31b3ee4f7f5d64e79735b80d42",
                "sha256:dd8d182285a0fe56bace7f45b5e7d1a6ebcbf524e8f3bd87eb0f125271b8831f"
            ],
            "version": "==0.6.1"
        },
        "more-itertools": {
            "hashes": [
                "sha256:0125e8f60e9e031347105eb1682cef932f5e97d7b9a1a28d9bf00c22a5daef40",
                "sha256:590044e3942351a1bdb1de960b739ff4ce277960f2425ad4509446dbace8d9d1"
            ],
            "markers": "python_version > '2.7'",
            "version": "==6.0.0"
        },
        "mypy": {
            "hashes": [
                "sha256:308c274eb8482fbf16006f549137ddc0d69e5a589465e37b99c4564414363ca7",
                "sha256:e80fd6af34614a0e898a57f14296d0dacb584648f0339c2e000ddbf0f4cc2f8d"
            ],
            "index": "pypi",
            "version": "==0.670"
        },
        "mypy-extensions": {
            "hashes": [
                "sha256:37e0e956f41369209a3d5f34580150bcacfabaa57b33a15c0b25f4b5725e0812",
                "sha256:b16cabe759f55e3409a7d231ebd2841378fb0c27a5d1994719e340e4f429ac3e"
            ],
            "index": "pypi",
            "version": "==0.4.1"
        },
        "nose2": {
            "hashes": [
                "sha256:9052f2b46807b63d9bdf68e0768da1f8386368889b50043fd5d0889c470258f3"
            ],
            "index": "pypi",
            "version": "==0.8.0"
        },
        "packaging": {
            "hashes": [
                "sha256:0c98a5d0be38ed775798ece1b9727178c4469d9c3b4ada66e8e6b7849f8732af",
                "sha256:9e1cbf8c12b1f1ce0bb5344b8d7ecf66a6f8a6e91bcb0c84593ed6d3ab5c4ab3"
            ],
            "version": "==19.0"
        },
        "pluggy": {
            "hashes": [
                "sha256:8ddc32f03971bfdf900a81961a48ccf2fb677cf7715108f85295c67405798616",
                "sha256:980710797ff6a041e9a73a5787804f848996ecaa6f8a1b1e08224a5894f2074a"
            ],
            "version": "==0.8.1"
        },
        "py": {
            "hashes": [
                "sha256:bf92637198836372b520efcba9e020c330123be8ce527e535d185ed4b6f45694",
                "sha256:e76826342cefe3c3d5f7e8ee4316b80d1dd8a300781612ddbc765c17ba25a6c6"
            ],
            "version": "==1.7.0"
        },
        "pycodestyle": {
            "hashes": [
                "sha256:95a2219d12372f05704562a14ec30bc76b05a5b297b21a5dfe3f6fac3491ae56",
                "sha256:e40a936c9a450ad81df37f549d676d127b1b66000a6c500caa2b085bc0ca976c"
            ],
            "index": "pypi",
            "version": "==2.5.0"
        },
        "pydocstyle": {
            "hashes": [
                "sha256:2258f9b0df68b97bf3a6c29003edc5238ff8879f1efb6f1999988d934e432bd8",
                "sha256:5741c85e408f9e0ddf873611085e819b809fca90b619f5fd7f34bd4959da3dd4",
                "sha256:ed79d4ec5e92655eccc21eb0c6cf512e69512b4a97d215ace46d17e4990f2039"
            ],
            "index": "pypi",
            "version": "==3.0.0"
        },
        "pyflakes": {
            "hashes": [
                "sha256:5e8c00e30c464c99e0b501dc160b13a14af7f27d4dffb529c556e30a159e231d",
                "sha256:f277f9ca3e55de669fba45b7393a1449009cff5a37d1af10ebb76c52765269cd"
            ],
            "version": "==2.1.0"
        },
        "pygments": {
            "hashes": [
                "sha256:5ffada19f6203563680669ee7f53b64dabbeb100eb51b61996085e99c03b284a",
                "sha256:e8218dd399a61674745138520d0d4cf2621d7e032439341bc3f647bff125818d"
            ],
            "version": "==2.3.1"
        },
        "pyhamcrest": {
            "hashes": [
                "sha256:6b672c02fdf7470df9674ab82263841ce8333fb143f32f021f6cb26f0e512420",
                "sha256:8ffaa0a53da57e89de14ced7185ac746227a8894dbd5a3c718bf05ddbd1d56cd"
            ],
            "index": "pypi",
            "version": "==1.9.0"
        },
        "pylama": {
            "hashes": [
                "sha256:7e0327ee9b2a350ed73fe54c240894e534e2bccfb23a59ed5ce89f5a5689ee94",
                "sha256:f81bf3bbd15db802b620903df491e5cd6469dcd542424ce6718425037dcc4d10"
            ],
            "index": "pypi",
            "version": "==7.6.6"
        },
        "pylint": {
            "hashes": [
                "sha256:689de29ae747642ab230c6d37be2b969bf75663176658851f456619aacf27492",
                "sha256:771467c434d0d9f081741fec1d64dfb011ed26e65e12a28fe06ca2f61c4d556c"
            ],
            "index": "pypi",
            "version": "==2.2.2"
        },
        "pyparsing": {
            "hashes": [
                "sha256:66c9268862641abcac4a96ba74506e594c884e3f57690a696d21ad8210ed667a",
                "sha256:f6c5ef0d7480ad048c054c37632c67fca55299990fff127850181659eea33fc3"
            ],
            "version": "==2.3.1"
        },
        "pytest": {
            "hashes": [
                "sha256:067a1d4bf827ffdd56ad21bd46674703fce77c5957f6c1eef731f6146bfcef1c",
                "sha256:9687049d53695ad45cf5fdc7bbd51f0c49f1ea3ecfc4b7f3fde7501b541f17f4"
            ],
            "index": "pypi",
            "version": "==4.3.0"
        },
        "pytest-easyread": {
            "hashes": [
                "sha256:e59a97fa737efb68000cf5ffc95f84c664a6a9d249097282ef803e06014d4a8a"
            ],
            "index": "pypi",
            "version": "==0.1.0"
        },
        "pytest-html": {
            "hashes": [
                "sha256:648b7ba1d6035cc021d607e9d44f4dc06e916bdb04e09572dd04fb82eecab9ed",
                "sha256:a7c65cdd9d5e4d09cef2f500ca801f80c1110204f24e5b84d019c6f919b15e9e"
            ],
            "index": "pypi",
            "version": "==1.20.0"
        },
        "pytest-metadata": {
            "hashes": [
                "sha256:2071a59285de40d7541fde1eb9f1ddea1c9db165882df82781367471238b66ba",
                "sha256:c29a1fb470424926c63154c1b632c02585f2ba4282932058a71d35295ff8c96d"
            ],
            "version": "==1.8.0"
        },
        "pytz": {
            "hashes": [
                "sha256:32b0891edff07e28efe91284ed9c31e123d84bea3fd98e1f72be2508f43ef8d9",
                "sha256:d5f05e487007e29e03409f9398d074e158d920d36eb82eaf66fb1136b0c5374c"
            ],
            "index": "pypi",
            "version": "==2018.9"
        },
        "requests": {
            "hashes": [
                "sha256:502a824f31acdacb3a35b6690b5fbf0bc41d63a24a45c4004352b0242707598e",
                "sha256:7bf2a778576d825600030a110f3c0e3e8edc51dfaafe1c146e39a2027784957b"
            ],
            "version": "==2.21.0"
        },
        "six": {
            "hashes": [
                "sha256:3350809f0555b11f552448330d0b52d5f24c91a322ea4a15ef22629740f3761c",
                "sha256:d16a0141ec1a18405cd4ce8b4613101da75da0e9a7aec5bdd4fa804d0e0eba73"
            ],
            "version": "==1.12.0"
        },
        "snowballstemmer": {
            "hashes": [
                "sha256:919f26a68b2c17a7634da993d91339e288964f93c274f1343e3bbbe2096e1128",
                "sha256:9f3bcd3c401c3e862ec0ebe6d2c069ebc012ce142cce209c098ccb5b09136e89"
            ],
            "version": "==1.2.1"
        },
        "soupsieve": {
            "hashes": [
                "sha256:afa56bf14907bb09403e5d15fbed6275caa4174d36b975226e3b67a3bb6e2c4b",
                "sha256:eaed742b48b1f3e2d45ba6f79401b2ed5dc33b2123dfe216adb90d4bfa0ade26"
            ],
            "version": "==1.8"
        },
        "sphinx": {
            "hashes": [
                "sha256:b53904fa7cb4b06a39409a492b949193a1b68cc7241a1a8ce9974f86f0d24287",
                "sha256:c1c00fc4f6e8b101a0d037065043460dffc2d507257f2f11acaed71fd2b0c83c"
            ],
            "index": "pypi",
            "version": "==1.8.4"
        },
        "sphinx-autodoc-typehints": {
            "hashes": [
                "sha256:19fe0b426b7c008181f67f816060da7f046bd8a42723f67a685d26d875bcefd7",
                "sha256:f9c06acfec80766fe8f542a6d6a042e751fcf6ce2e2711a7dc00d8b6daf8aa36"
            ],
            "index": "pypi",
            "version": "==1.6.0"
        },
        "sphinxcontrib-websupport": {
            "hashes": [
                "sha256:68ca7ff70785cbe1e7bccc71a48b5b6d965d79ca50629606c7861a21b206d9dd",
                "sha256:9de47f375baf1ea07cdb3436ff39d7a9c76042c10a769c52353ec46e4e8fc3b9"
            ],
            "version": "==1.1.0"
        },
        "sqlacodegen": {
            "hashes": [
                "sha256:160bbb269902607212a1e70ccc5374ceb41804e642c172cd230d88b974f620f5",
                "sha256:1e73fe68d47c3e5717a919c873c29772f5689b069ecc53397da26a17ea94ce6d"
            ],
            "index": "pypi",
            "version": "==2.0.1"
        },
        "sqlalchemy": {
            "hashes": [
                "sha256:8027fa183f5be466030617a497b2d64e0e16c8d615e5a34bdf9fab6f66bf4723"
            ],
            "index": "pypi",
            "version": "==1.2.18"
        },
        "typed-ast": {
            "hashes": [
                "sha256:035a54ede6ce1380599b2ce57844c6554666522e376bd111eb940fbc7c3dad23",
                "sha256:037c35f2741ce3a9ac0d55abfcd119133cbd821fffa4461397718287092d9d15",
                "sha256:049feae7e9f180b64efacbdc36b3af64a00393a47be22fa9cb6794e68d4e73d3",
                "sha256:19228f7940beafc1ba21a6e8e070e0b0bfd1457902a3a81709762b8b9039b88d",
                "sha256:2ea681e91e3550a30c2265d2916f40a5f5d89b59469a20f3bad7d07adee0f7a6",
                "sha256:3a6b0a78af298d82323660df5497bcea0f0a4a25a0b003afd0ce5af049bd1f60",
                "sha256:5385da8f3b801014504df0852bf83524599df890387a3c2b17b7caa3d78b1773",
                "sha256:606d8afa07eef77280c2bf84335e24390055b478392e1975f96286d99d0cb424",
                "sha256:69245b5b23bbf7fb242c9f8f08493e9ecd7711f063259aefffaeb90595d62287",
                "sha256:6f6d839ab09830d59b7fa8fb6917023d8cb5498ee1f1dbd82d37db78eb76bc99",
                "sha256:730888475f5ac0e37c1de4bd05eeb799fdb742697867f524dc8a4cd74bcecc23",
                "sha256:9819b5162ffc121b9e334923c685b0d0826154e41dfe70b2ede2ce29034c71d8",
                "sha256:9e60ef9426efab601dd9aa120e4ff560f4461cf8442e9c0a2b92548d52800699",
                "sha256:af5fbdde0690c7da68e841d7fc2632345d570768ea7406a9434446d7b33b0ee1",
                "sha256:b64efdbdf3bbb1377562c179f167f3bf301251411eb5ac77dec6b7d32bcda463",
                "sha256:bac5f444c118aeb456fac1b0b5d14c6a71ea2a42069b09c176f75e9bd4c186f6",
                "sha256:bda9068aafb73859491e13b99b682bd299c1b5fd50644d697533775828a28ee0",
                "sha256:d659517ca116e6750101a1326107d3479028c5191f0ecee3c7203c50f5b915b0",
                "sha256:eddd3fb1f3e0f82e5915a899285a39ee34ce18fd25d89582bc89fc9fb16cd2c6"
            ],
            "markers": "python_version < '3.7' and implementation_name == 'cpython'",
            "version": "==1.3.1"
        },
        "urllib3": {
            "hashes": [
                "sha256:61bf29cada3fc2fbefad4fdf059ea4bd1b4a86d2b6d15e1c7c0b582b9752fe39",
                "sha256:de9529817c93f27c8ccbfead6985011db27bd0ddfcdb2d86f3f663385c6a9c22"
            ],
            "markers": "python_version >= '3.4'",
            "version": "==1.24.1"
        },
        "weighted-levenshtein": {
            "hashes": [
                "sha256:b0d2247790944deba41d4af7f5d5e2400868a2a2de2eae8ee982c419980dd475"
            ],
            "index": "pypi",
            "version": "==0.2.1"
        },
        "werkzeug": {
            "hashes": [
                "sha256:c3fd7a7d41976d9f44db327260e263132466836cef6f91512889ed60ad26557c",
                "sha256:d5da73735293558eb1651ee2fddc4d0dedcfa06538b8813a2e20011583c9e49b"
            ],
            "version": "==0.14.1"
        },
        "wrapt": {
            "hashes": [
                "sha256:4aea003270831cceb8a90ff27c4031da6ead7ec1886023b80ce0dfe0adf61533"
            ],
            "version": "==1.11.1"
        }
    }
}<|MERGE_RESOLUTION|>--- conflicted
+++ resolved
@@ -1,11 +1,7 @@
 {
     "_meta": {
         "hash": {
-<<<<<<< HEAD
-            "sha256": "2d2a6d35badcf47231464aef48c670b32f98b965daa2a3ae39aa17ae9152a1df"
-=======
             "sha256": "2fbb511a435f1219c393c60ef1b2a4a4670435e7372e682ab87635f7c5496d0b"
->>>>>>> 40b93295
         },
         "pipfile-spec": 6,
         "requires": {
