--- conflicted
+++ resolved
@@ -1,11 +1,7 @@
 {
     "_meta": {
         "hash": {
-<<<<<<< HEAD
-            "sha256": "2abafdf56ad575d090bde9498f0e3d18b30fc0b1294dc0fd4375669995ed131c"
-=======
             "sha256": "2766b8d506ab7166ec07b57f5f5dac0744d1b52ffaa4b5c3bd023bbae07b2007"
->>>>>>> d925c3aa
         },
         "pipfile-spec": 6,
         "requires": {
@@ -47,12 +43,6 @@
             ],
             "index": "pypi",
             "version": "==3.5.4"
-<<<<<<< HEAD
-        },
-        "arxiv-auth": {
-            "file": "file:///users/mhl10/Development/arxiv-auth/users"
-=======
->>>>>>> d925c3aa
         },
         "arxiv-base": {
             "editable": true,
@@ -82,19 +72,6 @@
         },
         "boto3": {
             "hashes": [
-<<<<<<< HEAD
-                "sha256:465b4da5d292373f9ec5bb8834f26251a5f464f2ce9da1756988c16bb5e49cff",
-                "sha256:6ca40ef1893eacb37a3696bb2a5739a9b33a7d978658b451f4d87729cb5ec576"
-            ],
-            "version": "==1.9.89"
-        },
-        "botocore": {
-            "hashes": [
-                "sha256:2257dc1c012f535ef364b6b60fc9fdc822605fafd6765c3095385528669260aa",
-                "sha256:b0b9f204cbba3ad7a523f7b274e2d0ca252384e0c114fdfe94c00eb205fb2537"
-            ],
-            "version": "==1.12.89"
-=======
                 "sha256:1f43d7a4865b75c4628a5084c2c32b00f356a9fd09f97574a8903c574356890a",
                 "sha256:4605a0707e857f316a7b01766fb49350e7b3d922458aa9c870f6393ec6fa22ca"
             ],
@@ -106,7 +83,6 @@
                 "sha256:d2e338c2f065b897ae856938af5090c3430ce0f53eddab8f87dad5972c38f975"
             ],
             "version": "==1.12.102"
->>>>>>> d925c3aa
         },
         "chardet": {
             "hashes": [
@@ -305,14 +281,6 @@
         },
         "mysqlclient": {
             "hashes": [
-<<<<<<< HEAD
-                "sha256:6883a4dd98903bad375c859ead1a480e1245ea3a8d9b038ea2c091c1865ba673",
-                "sha256:a62220410e26ce2d2ff94dd0138c3ecfb91db634464a9afb4c8e6b50f0a67e00",
-                "sha256:e1b9f3a8928ddb4985ca3e3c9f2aa81b19e831bbf6fabf5681ee356738dbbbb2"
-            ],
-            "index": "pypi",
-            "version": "==1.4.1"
-=======
                 "sha256:425e733b05e359a714d6007c0fc44582be66b63e5a3df0a50949274ae16f4bc6",
                 "sha256:62e4770b6a797b9416bcf70488365b7d6b9c9066878108499c559293bb464380",
                 "sha256:f257d250f2675d0ef99bd318906f3cfc05cef4a2f385ea695ff32a3f04b9f9a7"
@@ -325,7 +293,6 @@
                 "sha256:3ca82748918eb65e2d89f222b702277099aca77e34843c5eb9d52451173970e2"
             ],
             "version": "==0.14.11"
->>>>>>> d925c3aa
         },
         "python-dateutil": {
             "hashes": [
@@ -359,17 +326,10 @@
         },
         "sqlalchemy": {
             "hashes": [
-<<<<<<< HEAD
-                "sha256:52a42dbf02d0562d6e90e7af59f177f1cc027e72833cc29c3a821eefa009c71d"
-            ],
-            "index": "pypi",
-            "version": "==1.2.17"
-=======
                 "sha256:8027fa183f5be466030617a497b2d64e0e16c8d615e5a34bdf9fab6f66bf4723"
             ],
             "index": "pypi",
             "version": "==1.2.18"
->>>>>>> d925c3aa
         },
         "typing-extensions": {
             "hashes": [
@@ -588,21 +548,12 @@
         },
         "hypothesis": {
             "hashes": [
-<<<<<<< HEAD
-                "sha256:7039e9ddaa20fe7b10fd7f4df846b6a198ea1baa519a10399c25f3e3c00cbb96",
-                "sha256:77dea01968570c66795eccfc1ed75b7f659c7cc9d9bf9598ed5d676a9a14d5a5",
-                "sha256:c297079a0a2d53642b2c269c3c881be847bf4399ac2780d71e447a1d16b1dcf0"
-            ],
-            "index": "pypi",
-            "version": "==4.5.2"
-=======
                 "sha256:39406c831e269f2e8e1499033404e6d2d4e6c9d6959d01c895a1ab8a9cc3fa10",
                 "sha256:59b091fc1f063ba2522b9606f9144a87cc10477b90f99be30feae010c74a703f",
                 "sha256:6671d1d36a6913912d1b8123545f250e6d5416f3fbc95cbbe0ca37864902a16b"
             ],
             "index": "pypi",
             "version": "==4.7.11"
->>>>>>> d925c3aa
         },
         "idna": {
             "hashes": [
@@ -723,21 +674,6 @@
         },
         "more-itertools": {
             "hashes": [
-<<<<<<< HEAD
-                "sha256:38a936c0a6d98a38bcc2d03fdaaedaba9f412879461dd2ceff8d37564d6522e4",
-                "sha256:c0a5785b1109a6bd7fac76d6837fd1feca158e54e521ccd2ae8bfe393cc9d4fc",
-                "sha256:fe7a7cae1ccb57d33952113ff4fa1bc5f879963600ed74918f1236e212ee50b9"
-            ],
-            "version": "==5.0.0"
-        },
-        "mypy": {
-            "hashes": [
-                "sha256:986a7f97808a865405c5fd98fae5ebfa963c31520a56c783df159e9a81e41b3e",
-                "sha256:cc5df73cc11d35655a8c364f45d07b13c8db82c000def4bd7721be13356533b4"
-            ],
-            "index": "pypi",
-            "version": "==0.660"
-=======
                 "sha256:0125e8f60e9e031347105eb1682cef932f5e97d7b9a1a28d9bf00c22a5daef40",
                 "sha256:590044e3942351a1bdb1de960b739ff4ce277960f2425ad4509446dbace8d9d1"
             ],
@@ -751,7 +687,6 @@
             ],
             "index": "pypi",
             "version": "==0.670"
->>>>>>> d925c3aa
         },
         "mypy-extensions": {
             "hashes": [
@@ -777,17 +712,10 @@
         },
         "pluggy": {
             "hashes": [
-<<<<<<< HEAD
-                "sha256:8ddc32f03971bfdf900a81961a48ccf2fb677cf7715108f85295c67405798616",
-                "sha256:980710797ff6a041e9a73a5787804f848996ecaa6f8a1b1e08224a5894f2074a"
-            ],
-            "version": "==0.8.1"
-=======
                 "sha256:19ecf9ce9db2fce065a7a0586e07cfb4ac8614fe96edf628a264b1c70116cf8f",
                 "sha256:84d306a647cc805219916e62aab89caa97a33a1dd8c342e87a37f91073cd4746"
             ],
             "version": "==0.9.0"
->>>>>>> d925c3aa
         },
         "py": {
             "hashes": [
@@ -817,10 +745,6 @@
             "hashes": [
                 "sha256:5e8c00e30c464c99e0b501dc160b13a14af7f27d4dffb529c556e30a159e231d",
                 "sha256:f277f9ca3e55de669fba45b7393a1449009cff5a37d1af10ebb76c52765269cd"
-<<<<<<< HEAD
-            ],
-            "version": "==2.1.0"
-=======
             ],
             "version": "==2.1.0"
         },
@@ -830,7 +754,6 @@
                 "sha256:e8218dd399a61674745138520d0d4cf2621d7e032439341bc3f647bff125818d"
             ],
             "version": "==2.3.1"
->>>>>>> d925c3aa
         },
         "pyhamcrest": {
             "hashes": [
@@ -865,19 +788,11 @@
         },
         "pytest": {
             "hashes": [
-<<<<<<< HEAD
-                "sha256:65aeaa77ae87c7fc95de56285282546cfa9c886dc8e5dc78313db1c25e21bc07",
-                "sha256:6ac6d467d9f053e95aaacd79f831dbecfe730f419c6c7022cb316b365cd9199d"
-            ],
-            "index": "pypi",
-            "version": "==4.2.0"
-=======
                 "sha256:067a1d4bf827ffdd56ad21bd46674703fce77c5957f6c1eef731f6146bfcef1c",
                 "sha256:9687049d53695ad45cf5fdc7bbd51f0c49f1ea3ecfc4b7f3fde7501b541f17f4"
             ],
             "index": "pypi",
             "version": "==4.3.0"
->>>>>>> d925c3aa
         },
         "pytest-easyread": {
             "hashes": [
@@ -900,8 +815,6 @@
                 "sha256:c29a1fb470424926c63154c1b632c02585f2ba4282932058a71d35295ff8c96d"
             ],
             "version": "==1.8.0"
-<<<<<<< HEAD
-=======
         },
         "pytz": {
             "hashes": [
@@ -910,7 +823,6 @@
             ],
             "index": "pypi",
             "version": "==2018.9"
->>>>>>> d925c3aa
         },
         "requests": {
             "hashes": [
@@ -935,12 +847,6 @@
         },
         "soupsieve": {
             "hashes": [
-<<<<<<< HEAD
-                "sha256:466910df7561796a60748826781ebe9a888f7a1668a636ae86783f44d10aae73",
-                "sha256:87db12ae79194f0ff9808d2b1641c4f031ae39ffa3cab6b907ea7c1e5e5ed445"
-            ],
-            "version": "==1.7.3"
-=======
                 "sha256:afa56bf14907bb09403e5d15fbed6275caa4174d36b975226e3b67a3bb6e2c4b",
                 "sha256:eaed742b48b1f3e2d45ba6f79401b2ed5dc33b2123dfe216adb90d4bfa0ade26"
             ],
@@ -968,7 +874,6 @@
                 "sha256:9de47f375baf1ea07cdb3436ff39d7a9c76042c10a769c52353ec46e4e8fc3b9"
             ],
             "version": "==1.1.0"
->>>>>>> d925c3aa
         },
         "sqlacodegen": {
             "hashes": [
@@ -980,39 +885,6 @@
         },
         "sqlalchemy": {
             "hashes": [
-<<<<<<< HEAD
-                "sha256:52a42dbf02d0562d6e90e7af59f177f1cc027e72833cc29c3a821eefa009c71d"
-            ],
-            "index": "pypi",
-            "version": "==1.2.17"
-        },
-        "typed-ast": {
-            "hashes": [
-                "sha256:023625bfa9359e29bd6e24cac2a4503495b49761d48a5f1e38333fc4ac4d93fe",
-                "sha256:07591f7a5fdff50e2e566c4c1e9df545c75d21e27d98d18cb405727ed0ef329c",
-                "sha256:153e526b0f4ffbfada72d0bb5ffe8574ba02803d2f3a9c605c8cf99dfedd72a2",
-                "sha256:3ad2bdcd46a4a1518d7376e9f5016d17718a9ed3c6a3f09203d832f6c165de4a",
-                "sha256:3ea98c84df53ada97ee1c5159bb3bc784bd734231235a1ede14c8ae0775049f7",
-                "sha256:51a7141ccd076fa561af107cfb7a8b6d06a008d92451a1ac7e73149d18e9a827",
-                "sha256:52c93cd10e6c24e7ac97e8615da9f224fd75c61770515cb323316c30830ddb33",
-                "sha256:6344c84baeda3d7b33e157f0b292e4dd53d05ddb57a63f738178c01cac4635c9",
-                "sha256:64699ca1b3bd5070bdeb043e6d43bc1d0cebe08008548f4a6bee782b0ecce032",
-                "sha256:74903f2e56bbffe29282ef8a5487d207d10be0f8513b41aff787d954a4cf91c9",
-                "sha256:7891710dba83c29ee2bd51ecaa82f60f6bede40271af781110c08be134207bf2",
-                "sha256:91976c56224e26c256a0de0f76d2004ab885a29423737684b4f7ebdd2f46dde2",
-                "sha256:9bad678a576ecc71f25eba9f1e3fd8d01c28c12a2834850b458428b3e855f062",
-                "sha256:b4726339a4c180a8b6ad9d8b50d2b6dc247e1b79b38fe2290549c98e82e4fd15",
-                "sha256:ba36f6aa3f8933edf94ea35826daf92cbb3ec248b89eccdc053d4a815d285357",
-                "sha256:bbc96bde544fd19e9ef168e4dfa5c3dfe704bfa78128fa76f361d64d6b0f731a",
-                "sha256:c0c927f1e44469056f7f2dada266c79b577da378bbde3f6d2ada726d131e4824",
-                "sha256:c0f9a3708008aa59f560fa1bd22385e05b79b8e38e0721a15a8402b089243442",
-                "sha256:f0bf6f36ff9c5643004171f11d2fdc745aa3953c5aacf2536a0685db9ceb3fb1",
-                "sha256:f5be39a0146be663cbf210a4d95c3c58b2d7df7b043c9047c5448e358f0550a2",
-                "sha256:fcd198bf19d9213e5cbf2cde2b9ef20a9856e716f76f9476157f90ae6de06cc6"
-            ],
-            "markers": "python_version < '3.7' and implementation_name == 'cpython'",
-            "version": "==1.2.0"
-=======
                 "sha256:8027fa183f5be466030617a497b2d64e0e16c8d615e5a34bdf9fab6f66bf4723"
             ],
             "index": "pypi",
@@ -1042,7 +914,6 @@
             ],
             "markers": "python_version < '3.7' and implementation_name == 'cpython'",
             "version": "==1.3.1"
->>>>>>> d925c3aa
         },
         "urllib3": {
             "hashes": [
