--- conflicted
+++ resolved
@@ -1,11 +1,7 @@
 {
     "_meta": {
         "hash": {
-<<<<<<< HEAD
-            "sha256": "f16f40565ae0e90a294d59d1492e79df6f6c9c86dd1e28d601a2a90c8dfa004f"
-=======
-            "sha256": "2fbb511a435f1219c393c60ef1b2a4a4670435e7372e682ab87635f7c5496d0b"
->>>>>>> 6aab2bcc
+            "sha256": "2766b8d506ab7166ec07b57f5f5dac0744d1b52ffaa4b5c3bd023bbae07b2007"
         },
         "pipfile-spec": 6,
         "requires": {
@@ -51,7 +47,7 @@
         "arxiv-base": {
             "editable": true,
             "git": "https://github.com/arXiv/arxiv-base.git",
-            "ref": "87ec74c7f4bda2019a4b137c7a25eb7e421a3b06"
+            "ref": "c8b7f8268e6741f05d0d214a4a2c37f24cc37554"
         },
         "async-timeout": {
             "hashes": [
@@ -76,31 +72,17 @@
         },
         "boto3": {
             "hashes": [
-<<<<<<< HEAD
-                "sha256:63cd957ba663f5c10ff48ed904575eaa701314f79f18dbc59bd050311cd5f809",
-                "sha256:d1338582bc58741f54bd6b43488de6097a82ea45cebed0a3fd936981eadbb3a5"
-            ],
-            "version": "==1.9.86"
+                "sha256:1f43d7a4865b75c4628a5084c2c32b00f356a9fd09f97574a8903c574356890a",
+                "sha256:4605a0707e857f316a7b01766fb49350e7b3d922458aa9c870f6393ec6fa22ca"
+            ],
+            "version": "==1.9.102"
         },
         "botocore": {
             "hashes": [
-                "sha256:24444e7580f0114c3e9fff5d2032c6f0cfbf88691b1be3ba27c6922507a902ec",
-                "sha256:5b01a16f02c3da55068b3aacfa1c37dd8e17141551e1702424b38dd21fa1c792"
-            ],
-            "version": "==1.12.86"
-=======
-                "sha256:817b6f5e5277a9e370702314adbfcaa6957e138540e50d6b557a717846c6c999",
-                "sha256:8880415ca6d2531dd76c392a00824d952a3074886352bb342c8f8f1cb9403c1a"
-            ],
-            "version": "==1.9.99"
-        },
-        "botocore": {
-            "hashes": [
-                "sha256:9092d61cbf8052471dcaaac29f8cd1b9dbd5687947719f40dbc30a72c87523f2",
-                "sha256:ac50b9f793164a00ca725dfe60fe2d12a967272b251e6533236139dcade1ee5c"
-            ],
-            "version": "==1.12.99"
->>>>>>> 6aab2bcc
+                "sha256:00d64c0ce9d85a86dfda51999194621fbc9e50e20b56e857ef00dce8a30dac6a",
+                "sha256:d2e338c2f065b897ae856938af5090c3430ce0f53eddab8f87dad5972c38f975"
+            ],
+            "version": "==1.12.102"
         },
         "chardet": {
             "hashes": [
@@ -202,51 +184,51 @@
         },
         "jmespath": {
             "hashes": [
-                "sha256:6a81d4c9aa62caf061cb517b4d9ad1dd300374cd4706997aff9cd6aedd61fc64",
-                "sha256:f11b4461f425740a1d908e9a3f7365c3d2e569f6ca68a2ff8bc5bcd9676edd63"
-            ],
-            "version": "==0.9.3"
+                "sha256:3720a4b1bd659dd2eecad0666459b9788813e032b83e7ba58578e48254e0a0e6",
+                "sha256:bde2aef6f44302dfb30320115b17d030798de8c4110e28d5cf6cf91a7a31074c"
+            ],
+            "version": "==0.9.4"
         },
         "jsonschema": {
             "hashes": [
-                "sha256:000e68abd33c972a5248544925a0cae7d1125f9bf6c58280d37546b946769a08",
-                "sha256:6ff5f3180870836cae40f06fa10419f557208175f13ad7bc26caa77beb1f6e02"
-            ],
-            "version": "==2.6.0"
+                "sha256:acc8a90c31d11060516cfd0b414b9f8bcf4bc691b21f0f786ea57dd5255c79db",
+                "sha256:dd3f8ecb1b52d94d45eedb67cb86cac57b94ded562c5d98f63719e55ce58557b"
+            ],
+            "version": "==3.0.0"
         },
         "markupsafe": {
             "hashes": [
-                "sha256:048ef924c1623740e70204aa7143ec592504045ae4429b59c30054cb31e3c432",
-                "sha256:130f844e7f5bdd8e9f3f42e7102ef1d49b2e6fdf0d7526df3f87281a532d8c8b",
-                "sha256:19f637c2ac5ae9da8bfd98cef74d64b7e1bb8a63038a3505cd182c3fac5eb4d9",
-                "sha256:1b8a7a87ad1b92bd887568ce54b23565f3fd7018c4180136e1cf412b405a47af",
-                "sha256:1c25694ca680b6919de53a4bb3bdd0602beafc63ff001fea2f2fc16ec3a11834",
-                "sha256:1f19ef5d3908110e1e891deefb5586aae1b49a7440db952454b4e281b41620cd",
-                "sha256:1fa6058938190ebe8290e5cae6c351e14e7bb44505c4a7624555ce57fbbeba0d",
-                "sha256:31cbb1359e8c25f9f48e156e59e2eaad51cd5242c05ed18a8de6dbe85184e4b7",
-                "sha256:3e835d8841ae7863f64e40e19477f7eb398674da6a47f09871673742531e6f4b",
-                "sha256:4e97332c9ce444b0c2c38dd22ddc61c743eb208d916e4265a2a3b575bdccb1d3",
-                "sha256:525396ee324ee2da82919f2ee9c9e73b012f23e7640131dd1b53a90206a0f09c",
-                "sha256:52b07fbc32032c21ad4ab060fec137b76eb804c4b9a1c7c7dc562549306afad2",
-                "sha256:52ccb45e77a1085ec5461cde794e1aa037df79f473cbc69b974e73940655c8d7",
-                "sha256:5c3fbebd7de20ce93103cb3183b47671f2885307df4a17a0ad56a1dd51273d36",
-                "sha256:5e5851969aea17660e55f6a3be00037a25b96a9b44d2083651812c99d53b14d1",
-                "sha256:5edfa27b2d3eefa2210fb2f5d539fbed81722b49f083b2c6566455eb7422fd7e",
-                "sha256:7d263e5770efddf465a9e31b78362d84d015cc894ca2c131901a4445eaa61ee1",
-                "sha256:83381342bfc22b3c8c06f2dd93a505413888694302de25add756254beee8449c",
-                "sha256:857eebb2c1dc60e4219ec8e98dfa19553dae33608237e107db9c6078b1167856",
-                "sha256:98e439297f78fca3a6169fd330fbe88d78b3bb72f967ad9961bcac0d7fdd1550",
-                "sha256:bf54103892a83c64db58125b3f2a43df6d2cb2d28889f14c78519394feb41492",
-                "sha256:d9ac82be533394d341b41d78aca7ed0e0f4ba5a2231602e2f05aa87f25c51672",
-                "sha256:e982fe07ede9fada6ff6705af70514a52beb1b2c3d25d4e873e82114cf3c5401",
-                "sha256:edce2ea7f3dfc981c4ddc97add8a61381d9642dc3273737e756517cc03e84dd6",
-                "sha256:efdc45ef1afc238db84cb4963aa689c0408912a0239b0721cb172b4016eb31d6",
-                "sha256:f137c02498f8b935892d5c0172560d7ab54bc45039de8805075e19079c639a9c",
-                "sha256:f82e347a72f955b7017a39708a3667f106e6ad4d10b25f237396a7115d8ed5fd",
-                "sha256:fb7c206e01ad85ce57feeaaa0bf784b97fa3cad0d4a5737bc5295785f5c613a1"
-            ],
-            "index": "pypi",
-            "version": "==1.1.0"
+                "sha256:00bc623926325b26bb9605ae9eae8a215691f33cae5df11ca5424f06f2d1f473",
+                "sha256:09027a7803a62ca78792ad89403b1b7a73a01c8cb65909cd876f7fcebd79b161",
+                "sha256:09c4b7f37d6c648cb13f9230d847adf22f8171b1ccc4d5682398e77f40309235",
+                "sha256:1027c282dad077d0bae18be6794e6b6b8c91d58ed8a8d89a89d59693b9131db5",
+                "sha256:24982cc2533820871eba85ba648cd53d8623687ff11cbb805be4ff7b4c971aff",
+                "sha256:29872e92839765e546828bb7754a68c418d927cd064fd4708fab9fe9c8bb116b",
+                "sha256:43a55c2930bbc139570ac2452adf3d70cdbb3cfe5912c71cdce1c2c6bbd9c5d1",
+                "sha256:46c99d2de99945ec5cb54f23c8cd5689f6d7177305ebff350a58ce5f8de1669e",
+                "sha256:500d4957e52ddc3351cabf489e79c91c17f6e0899158447047588650b5e69183",
+                "sha256:535f6fc4d397c1563d08b88e485c3496cf5784e927af890fb3c3aac7f933ec66",
+                "sha256:62fe6c95e3ec8a7fad637b7f3d372c15ec1caa01ab47926cfdf7a75b40e0eac1",
+                "sha256:6dd73240d2af64df90aa7c4e7481e23825ea70af4b4922f8ede5b9e35f78a3b1",
+                "sha256:717ba8fe3ae9cc0006d7c451f0bb265ee07739daf76355d06366154ee68d221e",
+                "sha256:79855e1c5b8da654cf486b830bd42c06e8780cea587384cf6545b7d9ac013a0b",
+                "sha256:7c1699dfe0cf8ff607dbdcc1e9b9af1755371f92a68f706051cc8c37d447c905",
+                "sha256:88e5fcfb52ee7b911e8bb6d6aa2fd21fbecc674eadd44118a9cc3863f938e735",
+                "sha256:8defac2f2ccd6805ebf65f5eeb132adcf2ab57aa11fdf4c0dd5169a004710e7d",
+                "sha256:98c7086708b163d425c67c7a91bad6e466bb99d797aa64f965e9d25c12111a5e",
+                "sha256:9add70b36c5666a2ed02b43b335fe19002ee5235efd4b8a89bfcf9005bebac0d",
+                "sha256:9bf40443012702a1d2070043cb6291650a0841ece432556f784f004937f0f32c",
+                "sha256:ade5e387d2ad0d7ebf59146cc00c8044acbd863725f887353a10df825fc8ae21",
+                "sha256:b00c1de48212e4cc9603895652c5c410df699856a2853135b3967591e4beebc2",
+                "sha256:b1282f8c00509d99fef04d8ba936b156d419be841854fe901d8ae224c59f0be5",
+                "sha256:b2051432115498d3562c084a49bba65d97cf251f5a331c64a12ee7e04dacc51b",
+                "sha256:ba59edeaa2fc6114428f1637ffff42da1e311e29382d81b339c1817d37ec93c6",
+                "sha256:c8716a48d94b06bb3b2524c2b77e055fb313aeb4ea620c8dd03a105574ba704f",
+                "sha256:cd5df75523866410809ca100dc9681e301e3c27567cf498077e8551b6d20e42f",
+                "sha256:e249096428b3ae81b08327a63a485ad0878de3fb939049038579ac0ef61e17e7"
+            ],
+            "index": "pypi",
+            "version": "==1.1.1"
         },
         "mmh3": {
             "hashes": [
@@ -299,21 +281,18 @@
         },
         "mysqlclient": {
             "hashes": [
-<<<<<<< HEAD
-                "sha256:6883a4dd98903bad375c859ead1a480e1245ea3a8d9b038ea2c091c1865ba673",
-                "sha256:a62220410e26ce2d2ff94dd0138c3ecfb91db634464a9afb4c8e6b50f0a67e00",
-                "sha256:e1b9f3a8928ddb4985ca3e3c9f2aa81b19e831bbf6fabf5681ee356738dbbbb2"
-            ],
-            "index": "pypi",
-            "version": "==1.4.1"
-=======
                 "sha256:425e733b05e359a714d6007c0fc44582be66b63e5a3df0a50949274ae16f4bc6",
                 "sha256:62e4770b6a797b9416bcf70488365b7d6b9c9066878108499c559293bb464380",
                 "sha256:f257d250f2675d0ef99bd318906f3cfc05cef4a2f385ea695ff32a3f04b9f9a7"
             ],
             "index": "pypi",
             "version": "==1.4.2.post1"
->>>>>>> 6aab2bcc
+        },
+        "pyrsistent": {
+            "hashes": [
+                "sha256:3ca82748918eb65e2d89f222b702277099aca77e34843c5eb9d52451173970e2"
+            ],
+            "version": "==0.14.11"
         },
         "python-dateutil": {
             "hashes": [
@@ -347,17 +326,10 @@
         },
         "sqlalchemy": {
             "hashes": [
-<<<<<<< HEAD
-                "sha256:52a42dbf02d0562d6e90e7af59f177f1cc027e72833cc29c3a821eefa009c71d"
-            ],
-            "index": "pypi",
-            "version": "==1.2.17"
-=======
                 "sha256:8027fa183f5be466030617a497b2d64e0e16c8d615e5a34bdf9fab6f66bf4723"
             ],
             "index": "pypi",
             "version": "==1.2.18"
->>>>>>> 6aab2bcc
         },
         "typing-extensions": {
             "hashes": [
@@ -576,21 +548,12 @@
         },
         "hypothesis": {
             "hashes": [
-<<<<<<< HEAD
-                "sha256:39392110c30270593fe3b9e6128727dd4429a09111c8ba5c9d0b64dd5127bc1a",
-                "sha256:b1a2d3c386dc20f9a7cb78aab5b326d0e951f0da4851b8e7da7f42b62ee40eb7",
-                "sha256:d82782f444650dacd8e628b69c5df147a120586d0c91e54b8b07a8a4c55c82b1"
-            ],
-            "index": "pypi",
-            "version": "==4.4.3"
-=======
-                "sha256:95bb6729870ec3c6f1035ebed3498e9f2eed7a0454b4c9d87a598ee95fec1c01",
-                "sha256:e3ee15de855f14c9d31314c69a4df24edceedc7662e08e5e4a651520a24dd055",
-                "sha256:eadda8dba890c8c4763a1496330981ed1fbf03b4805054565cd3830324e9b3a2"
-            ],
-            "index": "pypi",
-            "version": "==4.7.1"
->>>>>>> 6aab2bcc
+                "sha256:39406c831e269f2e8e1499033404e6d2d4e6c9d6959d01c895a1ab8a9cc3fa10",
+                "sha256:59b091fc1f063ba2522b9606f9144a87cc10477b90f99be30feae010c74a703f",
+                "sha256:6671d1d36a6913912d1b8123545f250e6d5416f3fbc95cbbe0ca37864902a16b"
+            ],
+            "index": "pypi",
+            "version": "==4.7.11"
         },
         "idna": {
             "hashes": [
@@ -615,11 +578,9 @@
         },
         "isort": {
             "hashes": [
-                "sha256:1153601da39a25b14ddc54955dbbacbb6b2d19135386699e2ad58517953b34af",
-                "sha256:b9c40e9750f3d77e6e4d441d8b0266cf555e7cdabdcff33c4fd06366ca761ef8",
-                "sha256:ec9ef8f4a9bc6f71eec99e1806bfa2de401650d996c59330782b89a5555c1497"
-            ],
-            "version": "==4.3.4"
+                "sha256:f19b23b22fb5a919a081bc31aabcc0991614c244d9215267e11abf2ca7b684ce"
+            ],
+            "version": "==4.3.9"
         },
         "itsdangerous": {
             "hashes": [
@@ -672,37 +633,37 @@
         },
         "markupsafe": {
             "hashes": [
-                "sha256:048ef924c1623740e70204aa7143ec592504045ae4429b59c30054cb31e3c432",
-                "sha256:130f844e7f5bdd8e9f3f42e7102ef1d49b2e6fdf0d7526df3f87281a532d8c8b",
-                "sha256:19f637c2ac5ae9da8bfd98cef74d64b7e1bb8a63038a3505cd182c3fac5eb4d9",
-                "sha256:1b8a7a87ad1b92bd887568ce54b23565f3fd7018c4180136e1cf412b405a47af",
-                "sha256:1c25694ca680b6919de53a4bb3bdd0602beafc63ff001fea2f2fc16ec3a11834",
-                "sha256:1f19ef5d3908110e1e891deefb5586aae1b49a7440db952454b4e281b41620cd",
-                "sha256:1fa6058938190ebe8290e5cae6c351e14e7bb44505c4a7624555ce57fbbeba0d",
-                "sha256:31cbb1359e8c25f9f48e156e59e2eaad51cd5242c05ed18a8de6dbe85184e4b7",
-                "sha256:3e835d8841ae7863f64e40e19477f7eb398674da6a47f09871673742531e6f4b",
-                "sha256:4e97332c9ce444b0c2c38dd22ddc61c743eb208d916e4265a2a3b575bdccb1d3",
-                "sha256:525396ee324ee2da82919f2ee9c9e73b012f23e7640131dd1b53a90206a0f09c",
-                "sha256:52b07fbc32032c21ad4ab060fec137b76eb804c4b9a1c7c7dc562549306afad2",
-                "sha256:52ccb45e77a1085ec5461cde794e1aa037df79f473cbc69b974e73940655c8d7",
-                "sha256:5c3fbebd7de20ce93103cb3183b47671f2885307df4a17a0ad56a1dd51273d36",
-                "sha256:5e5851969aea17660e55f6a3be00037a25b96a9b44d2083651812c99d53b14d1",
-                "sha256:5edfa27b2d3eefa2210fb2f5d539fbed81722b49f083b2c6566455eb7422fd7e",
-                "sha256:7d263e5770efddf465a9e31b78362d84d015cc894ca2c131901a4445eaa61ee1",
-                "sha256:83381342bfc22b3c8c06f2dd93a505413888694302de25add756254beee8449c",
-                "sha256:857eebb2c1dc60e4219ec8e98dfa19553dae33608237e107db9c6078b1167856",
-                "sha256:98e439297f78fca3a6169fd330fbe88d78b3bb72f967ad9961bcac0d7fdd1550",
-                "sha256:bf54103892a83c64db58125b3f2a43df6d2cb2d28889f14c78519394feb41492",
-                "sha256:d9ac82be533394d341b41d78aca7ed0e0f4ba5a2231602e2f05aa87f25c51672",
-                "sha256:e982fe07ede9fada6ff6705af70514a52beb1b2c3d25d4e873e82114cf3c5401",
-                "sha256:edce2ea7f3dfc981c4ddc97add8a61381d9642dc3273737e756517cc03e84dd6",
-                "sha256:efdc45ef1afc238db84cb4963aa689c0408912a0239b0721cb172b4016eb31d6",
-                "sha256:f137c02498f8b935892d5c0172560d7ab54bc45039de8805075e19079c639a9c",
-                "sha256:f82e347a72f955b7017a39708a3667f106e6ad4d10b25f237396a7115d8ed5fd",
-                "sha256:fb7c206e01ad85ce57feeaaa0bf784b97fa3cad0d4a5737bc5295785f5c613a1"
-            ],
-            "index": "pypi",
-            "version": "==1.1.0"
+                "sha256:00bc623926325b26bb9605ae9eae8a215691f33cae5df11ca5424f06f2d1f473",
+                "sha256:09027a7803a62ca78792ad89403b1b7a73a01c8cb65909cd876f7fcebd79b161",
+                "sha256:09c4b7f37d6c648cb13f9230d847adf22f8171b1ccc4d5682398e77f40309235",
+                "sha256:1027c282dad077d0bae18be6794e6b6b8c91d58ed8a8d89a89d59693b9131db5",
+                "sha256:24982cc2533820871eba85ba648cd53d8623687ff11cbb805be4ff7b4c971aff",
+                "sha256:29872e92839765e546828bb7754a68c418d927cd064fd4708fab9fe9c8bb116b",
+                "sha256:43a55c2930bbc139570ac2452adf3d70cdbb3cfe5912c71cdce1c2c6bbd9c5d1",
+                "sha256:46c99d2de99945ec5cb54f23c8cd5689f6d7177305ebff350a58ce5f8de1669e",
+                "sha256:500d4957e52ddc3351cabf489e79c91c17f6e0899158447047588650b5e69183",
+                "sha256:535f6fc4d397c1563d08b88e485c3496cf5784e927af890fb3c3aac7f933ec66",
+                "sha256:62fe6c95e3ec8a7fad637b7f3d372c15ec1caa01ab47926cfdf7a75b40e0eac1",
+                "sha256:6dd73240d2af64df90aa7c4e7481e23825ea70af4b4922f8ede5b9e35f78a3b1",
+                "sha256:717ba8fe3ae9cc0006d7c451f0bb265ee07739daf76355d06366154ee68d221e",
+                "sha256:79855e1c5b8da654cf486b830bd42c06e8780cea587384cf6545b7d9ac013a0b",
+                "sha256:7c1699dfe0cf8ff607dbdcc1e9b9af1755371f92a68f706051cc8c37d447c905",
+                "sha256:88e5fcfb52ee7b911e8bb6d6aa2fd21fbecc674eadd44118a9cc3863f938e735",
+                "sha256:8defac2f2ccd6805ebf65f5eeb132adcf2ab57aa11fdf4c0dd5169a004710e7d",
+                "sha256:98c7086708b163d425c67c7a91bad6e466bb99d797aa64f965e9d25c12111a5e",
+                "sha256:9add70b36c5666a2ed02b43b335fe19002ee5235efd4b8a89bfcf9005bebac0d",
+                "sha256:9bf40443012702a1d2070043cb6291650a0841ece432556f784f004937f0f32c",
+                "sha256:ade5e387d2ad0d7ebf59146cc00c8044acbd863725f887353a10df825fc8ae21",
+                "sha256:b00c1de48212e4cc9603895652c5c410df699856a2853135b3967591e4beebc2",
+                "sha256:b1282f8c00509d99fef04d8ba936b156d419be841854fe901d8ae224c59f0be5",
+                "sha256:b2051432115498d3562c084a49bba65d97cf251f5a331c64a12ee7e04dacc51b",
+                "sha256:ba59edeaa2fc6114428f1637ffff42da1e311e29382d81b339c1817d37ec93c6",
+                "sha256:c8716a48d94b06bb3b2524c2b77e055fb313aeb4ea620c8dd03a105574ba704f",
+                "sha256:cd5df75523866410809ca100dc9681e301e3c27567cf498077e8551b6d20e42f",
+                "sha256:e249096428b3ae81b08327a63a485ad0878de3fb939049038579ac0ef61e17e7"
+            ],
+            "index": "pypi",
+            "version": "==1.1.1"
         },
         "mccabe": {
             "hashes": [
@@ -713,21 +674,6 @@
         },
         "more-itertools": {
             "hashes": [
-<<<<<<< HEAD
-                "sha256:38a936c0a6d98a38bcc2d03fdaaedaba9f412879461dd2ceff8d37564d6522e4",
-                "sha256:c0a5785b1109a6bd7fac76d6837fd1feca158e54e521ccd2ae8bfe393cc9d4fc",
-                "sha256:fe7a7cae1ccb57d33952113ff4fa1bc5f879963600ed74918f1236e212ee50b9"
-            ],
-            "version": "==5.0.0"
-        },
-        "mypy": {
-            "hashes": [
-                "sha256:986a7f97808a865405c5fd98fae5ebfa963c31520a56c783df159e9a81e41b3e",
-                "sha256:cc5df73cc11d35655a8c364f45d07b13c8db82c000def4bd7721be13356533b4"
-            ],
-            "index": "pypi",
-            "version": "==0.660"
-=======
                 "sha256:0125e8f60e9e031347105eb1682cef932f5e97d7b9a1a28d9bf00c22a5daef40",
                 "sha256:590044e3942351a1bdb1de960b739ff4ce277960f2425ad4509446dbace8d9d1"
             ],
@@ -741,7 +687,6 @@
             ],
             "index": "pypi",
             "version": "==0.670"
->>>>>>> 6aab2bcc
         },
         "mypy-extensions": {
             "hashes": [
@@ -767,17 +712,17 @@
         },
         "pluggy": {
             "hashes": [
-                "sha256:8ddc32f03971bfdf900a81961a48ccf2fb677cf7715108f85295c67405798616",
-                "sha256:980710797ff6a041e9a73a5787804f848996ecaa6f8a1b1e08224a5894f2074a"
-            ],
-            "version": "==0.8.1"
+                "sha256:19ecf9ce9db2fce065a7a0586e07cfb4ac8614fe96edf628a264b1c70116cf8f",
+                "sha256:84d306a647cc805219916e62aab89caa97a33a1dd8c342e87a37f91073cd4746"
+            ],
+            "version": "==0.9.0"
         },
         "py": {
             "hashes": [
-                "sha256:bf92637198836372b520efcba9e020c330123be8ce527e535d185ed4b6f45694",
-                "sha256:e76826342cefe3c3d5f7e8ee4316b80d1dd8a300781612ddbc765c17ba25a6c6"
-            ],
-            "version": "==1.7.0"
+                "sha256:64f65755aee5b381cea27766a3a147c3f15b9b6b9ac88676de66ba2ae36793fa",
+                "sha256:dc639b046a6e2cff5bbe40194ad65936d6ba360b52b3c3fe1d08a82dd50b5e53"
+            ],
+            "version": "==1.8.0"
         },
         "pycodestyle": {
             "hashes": [
@@ -800,10 +745,6 @@
             "hashes": [
                 "sha256:5e8c00e30c464c99e0b501dc160b13a14af7f27d4dffb529c556e30a159e231d",
                 "sha256:f277f9ca3e55de669fba45b7393a1449009cff5a37d1af10ebb76c52765269cd"
-<<<<<<< HEAD
-            ],
-            "version": "==2.1.0"
-=======
             ],
             "version": "==2.1.0"
         },
@@ -813,7 +754,6 @@
                 "sha256:e8218dd399a61674745138520d0d4cf2621d7e032439341bc3f647bff125818d"
             ],
             "version": "==2.3.1"
->>>>>>> 6aab2bcc
         },
         "pyhamcrest": {
             "hashes": [
@@ -848,19 +788,11 @@
         },
         "pytest": {
             "hashes": [
-<<<<<<< HEAD
-                "sha256:41568ea7ecb4a68d7f63837cf65b92ce8d0105e43196ff2b26622995bb3dc4b2",
-                "sha256:c3c573a29d7c9547fb90217ece8a8843aa0c1328a797e200290dc3d0b4b823be"
-            ],
-            "index": "pypi",
-            "version": "==4.1.1"
-=======
                 "sha256:067a1d4bf827ffdd56ad21bd46674703fce77c5957f6c1eef731f6146bfcef1c",
                 "sha256:9687049d53695ad45cf5fdc7bbd51f0c49f1ea3ecfc4b7f3fde7501b541f17f4"
             ],
             "index": "pypi",
             "version": "==4.3.0"
->>>>>>> 6aab2bcc
         },
         "pytest-easyread": {
             "hashes": [
@@ -883,8 +815,6 @@
                 "sha256:c29a1fb470424926c63154c1b632c02585f2ba4282932058a71d35295ff8c96d"
             ],
             "version": "==1.8.0"
-<<<<<<< HEAD
-=======
         },
         "pytz": {
             "hashes": [
@@ -893,7 +823,6 @@
             ],
             "index": "pypi",
             "version": "==2018.9"
->>>>>>> 6aab2bcc
         },
         "requests": {
             "hashes": [
@@ -918,12 +847,6 @@
         },
         "soupsieve": {
             "hashes": [
-<<<<<<< HEAD
-                "sha256:466910df7561796a60748826781ebe9a888f7a1668a636ae86783f44d10aae73",
-                "sha256:87db12ae79194f0ff9808d2b1641c4f031ae39ffa3cab6b907ea7c1e5e5ed445"
-            ],
-            "version": "==1.7.3"
-=======
                 "sha256:afa56bf14907bb09403e5d15fbed6275caa4174d36b975226e3b67a3bb6e2c4b",
                 "sha256:eaed742b48b1f3e2d45ba6f79401b2ed5dc33b2123dfe216adb90d4bfa0ade26"
             ],
@@ -951,7 +874,6 @@
                 "sha256:9de47f375baf1ea07cdb3436ff39d7a9c76042c10a769c52353ec46e4e8fc3b9"
             ],
             "version": "==1.1.0"
->>>>>>> 6aab2bcc
         },
         "sqlacodegen": {
             "hashes": [
@@ -963,39 +885,6 @@
         },
         "sqlalchemy": {
             "hashes": [
-<<<<<<< HEAD
-                "sha256:52a42dbf02d0562d6e90e7af59f177f1cc027e72833cc29c3a821eefa009c71d"
-            ],
-            "index": "pypi",
-            "version": "==1.2.17"
-        },
-        "typed-ast": {
-            "hashes": [
-                "sha256:023625bfa9359e29bd6e24cac2a4503495b49761d48a5f1e38333fc4ac4d93fe",
-                "sha256:07591f7a5fdff50e2e566c4c1e9df545c75d21e27d98d18cb405727ed0ef329c",
-                "sha256:153e526b0f4ffbfada72d0bb5ffe8574ba02803d2f3a9c605c8cf99dfedd72a2",
-                "sha256:3ad2bdcd46a4a1518d7376e9f5016d17718a9ed3c6a3f09203d832f6c165de4a",
-                "sha256:3ea98c84df53ada97ee1c5159bb3bc784bd734231235a1ede14c8ae0775049f7",
-                "sha256:51a7141ccd076fa561af107cfb7a8b6d06a008d92451a1ac7e73149d18e9a827",
-                "sha256:52c93cd10e6c24e7ac97e8615da9f224fd75c61770515cb323316c30830ddb33",
-                "sha256:6344c84baeda3d7b33e157f0b292e4dd53d05ddb57a63f738178c01cac4635c9",
-                "sha256:64699ca1b3bd5070bdeb043e6d43bc1d0cebe08008548f4a6bee782b0ecce032",
-                "sha256:74903f2e56bbffe29282ef8a5487d207d10be0f8513b41aff787d954a4cf91c9",
-                "sha256:7891710dba83c29ee2bd51ecaa82f60f6bede40271af781110c08be134207bf2",
-                "sha256:91976c56224e26c256a0de0f76d2004ab885a29423737684b4f7ebdd2f46dde2",
-                "sha256:9bad678a576ecc71f25eba9f1e3fd8d01c28c12a2834850b458428b3e855f062",
-                "sha256:b4726339a4c180a8b6ad9d8b50d2b6dc247e1b79b38fe2290549c98e82e4fd15",
-                "sha256:ba36f6aa3f8933edf94ea35826daf92cbb3ec248b89eccdc053d4a815d285357",
-                "sha256:bbc96bde544fd19e9ef168e4dfa5c3dfe704bfa78128fa76f361d64d6b0f731a",
-                "sha256:c0c927f1e44469056f7f2dada266c79b577da378bbde3f6d2ada726d131e4824",
-                "sha256:c0f9a3708008aa59f560fa1bd22385e05b79b8e38e0721a15a8402b089243442",
-                "sha256:f0bf6f36ff9c5643004171f11d2fdc745aa3953c5aacf2536a0685db9ceb3fb1",
-                "sha256:f5be39a0146be663cbf210a4d95c3c58b2d7df7b043c9047c5448e358f0550a2",
-                "sha256:fcd198bf19d9213e5cbf2cde2b9ef20a9856e716f76f9476157f90ae6de06cc6"
-            ],
-            "markers": "python_version < '3.7' and implementation_name == 'cpython'",
-            "version": "==1.2.0"
-=======
                 "sha256:8027fa183f5be466030617a497b2d64e0e16c8d615e5a34bdf9fab6f66bf4723"
             ],
             "index": "pypi",
@@ -1025,7 +914,6 @@
             ],
             "markers": "python_version < '3.7' and implementation_name == 'cpython'",
             "version": "==1.3.1"
->>>>>>> 6aab2bcc
         },
         "urllib3": {
             "hashes": [
