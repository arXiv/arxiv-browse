--- conflicted
+++ resolved
@@ -1,11 +1,7 @@
 {
     "_meta": {
         "hash": {
-<<<<<<< HEAD
-            "sha256": "3d8fc0ebd7c5886658d5cc604b3b00089e7a88d2f3ab246ed0fd7e7fb23ff7f8"
-=======
             "sha256": "a5299ba95e37a5bdd7dac9a03dc83b65f909b3d6447a353da45689b64c2081c9"
->>>>>>> 2c9abd84
         },
         "pipfile-spec": 6,
         "requires": {
@@ -56,17 +52,11 @@
             "version": "==0.3.1"
         },
         "arxiv-base": {
-<<<<<<< HEAD
-            "editable": true,
-            "git": "https://github.com/arXiv/arxiv-base.git",
-            "ref": "33fbca124d543de2e2fc7791fb75d06dc11fb2a7"
-=======
             "hashes": [
                 "sha256:a5c159a937d2d4304440e661ea14ff81bf32950e19765a14bc9efcb7750bbfb3"
             ],
             "index": "pypi",
             "version": "==0.15.2"
->>>>>>> 2c9abd84
         },
         "async-timeout": {
             "hashes": [
