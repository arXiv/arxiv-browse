# File: arxiv_sync2gcp_log.yaml
# Desc: Send sync cronjob message to GCP
version: 0.1.0
title: arXiv sync to GCP logs
description: Log the file sync cron job output to GCP
parameters:
  - name: log_path
    label: Log Path
    description: Path to the sync to GCP log
    type: string
<<<<<<< HEAD
    default: "/opt_arxiv/logs/sync/*"
=======
    default: "/opt_arviv/e-prints/logs/sync/*"
>>>>>>> a1f5d9d6
    required: true
  - name: start_at
    label: Start At
    description: Start reading file from 'beginning' or 'end'
    type: enum
    valid_values:
     - beginning
     - end
    default: end

# Set Defaults
#{{$log_path := default "/opt_arxiv/logs/sync/*" .log_path}}
#{{$start_at := default "end" .start_at}}

pipeline:
  - id: log_reader
    type: file_input
    include:
      - {{ $log_path }}
    start_at: {{ $start_at }}
    labels:
      log_type: 'arxiv_sync2gcp_log'
      plugin_id: {{ .id }}
    output: parse_sync2gcp
  - id: parse_sync2gcp
    type: json_parser
    timestamp:
      parse_from: $record.timestamp
      layout: "%Y-%m-%dT%H:%M:%SZ"
    severity:
      parse_from: $record.level
      mapping:
        debug: DEBUG
        info: INFO
        warning: WARNING
        error: ERROR<|MERGE_RESOLUTION|>--- conflicted
+++ resolved
@@ -8,11 +8,7 @@
     label: Log Path
     description: Path to the sync to GCP log
     type: string
-<<<<<<< HEAD
-    default: "/opt_arxiv/logs/sync/*"
-=======
-    default: "/opt_arviv/e-prints/logs/sync/*"
->>>>>>> a1f5d9d6
+    default: "/opt_arxiv/e-prints/logs/sync/*"
     required: true
   - name: start_at
     label: Start At
