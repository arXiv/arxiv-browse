--- conflicted
+++ resolved
@@ -67,35 +67,13 @@
         return self.raw
 
 
-<<<<<<< HEAD
 class Archive(taxonomy.Archive):
     """Represents an arXiv archive--the middle level of the taxonomy."""
 
-=======
-@dataclass
-class Archive(Category):
-    """Represents an arXiv archive--the middle level of the taxonomy.definitions."""
-
-    def __post_init__(self) -> None:
-        """Get the full archive name."""
-        super().__post_init__()
-        if self.id in taxonomy.definitions.ARCHIVES:
-            self.name = taxonomy.definitions.ARCHIVES[self.id]['name']
-
->>>>>>> 38affb49
 
 class Group(taxonomy.Group):
     """Represents an arXiv group--the highest (most general) taxonomy level."""
 
-<<<<<<< HEAD
-=======
-    def __post_init__(self) -> None:
-        """Get the full group name."""
-        super().__post_init__()
-        if self.id in taxonomy.definitions.GROUPS:
-            self.name = taxonomy.definitions.GROUPS[self.id]['name']
-
->>>>>>> 38affb49
 
 @dataclass(frozen=True)
 class DocMetadata:
