"""Representations of arXiv document metadata."""
import collections
from typing import List, Optional, Union
from datetime import datetime
from dataclasses import dataclass, field

from arxiv import taxonomy
from browse.domain.identifier import Identifier
from browse.domain.license import License
from browse.domain.category import Category

@dataclass(frozen=True)
class SourceType:
    """Represents arXiv article source file type."""

    code: str
    """Internal code for the source type."""

    __slots__ = ['code']


@dataclass(frozen=True)
class Submitter:
    """Represents the person who submitted an arXiv article."""

    name: str
    """Full name."""

    email: str
    """Email address."""

    __slots__ = ['name', 'email']


@dataclass(frozen=True)
class VersionEntry:
    """Represents a single arXiv article version history entry."""

    version: int

    raw: str
    """Raw history entry, e.g. as parsed from .abs file."""

    submitted_date: datetime
    """Date for the entry."""

    size_kilobytes: int = 0
    """Size of the article source, in kilobytes."""

    source_type: SourceType = field(default_factory=SourceType) # type: ignore
    """Source file type."""


@dataclass(frozen=True)
class AuthorList:
    """Represents author names."""

    raw: str
    """Raw author field string."""

    __slots__ = ['raw']

    def __str__(self) -> str:
        """Return the string representation of AuthorList."""
        return self.raw


@dataclass
<<<<<<< HEAD
=======
class Category:
    """Represents an arXiv category.

    arXiv categories are arranged in a hierarchy where there are archives
    (asrto-ph, cs, math, etc.) that contain subject classes (astro-ph has
    subject classes CO, GA, etc.). We now use the term category to refer
    to any archive or archive.subject_class that one can submit to (so
    hep-th and math.IT are both categories). No subject class can be in
    more than one archive. However, our scientific advisors identify some
    categories that should appear in more than one archive because they
    bridge major subject areas. Examples include math.MP == math-ph and
    stat.TH = math.ST. These are called category aliases and the idea is
    that any article classified in one of the aliases categories also appears
    in the other, but that most of the arXiv code for display, search, etc.
    does not need to understand the break with hierarchy.
    """

    id: str
    """The category identifier (e.g. cs.DL)."""

    name: str = field(init=False)
    """The name of the category (e.g. Digital Libraries)."""

    canonical: Union['Category', None] = field(init=False)

    def __post_init__(self) -> None:
        """Get the full category name."""
        if self.id in taxonomy.CATEGORIES:
            self.name = taxonomy.CATEGORIES[self.id]['name']

        # TODO: fix
        if self.id in taxonomy.ARCHIVES_SUBSUMED:
            self.canonical = Category(id=taxonomy.ARCHIVES_SUBSUMED[self.id])
        else:
            self.canonical = None


@dataclass
>>>>>>> f725bcb8
class Archive(Category):
    """Represents an arXiv archive--the middle level of the taxonomy."""

    def __post_init__(self) -> None:
        """Get the full archive name."""
        if self.id in taxonomy.ARCHIVES:
            self.name = taxonomy.ARCHIVES[self.id]['name']


@dataclass
class Group(Category):
    """Represents an arXiv group--the highest (most general) taxonomy level."""

    def __post_init__(self) -> None:
        """Get the full group name."""
        if self.id in taxonomy.GROUPS:
            self.name = taxonomy.GROUPS[self.id]['name']


@dataclass(frozen=True)
class DocMetadata:
    """Class for representing the core arXiv document metadata."""

    raw_safe: str
    """The raw abs string without submitter email address."""

    arxiv_id: str
    """arXiv paper identifier"""

    arxiv_id_v: str
    """Identifier and version ex. 1402.12345v2"""

    arxiv_identifier: Identifier

    title: str
    abstract: str

    modified: datetime
    """Datetime this version was modified."""

    authors: AuthorList
    """Article authors."""

    submitter: Submitter
    """Submitter of the article."""

    categories: str
    """Article classification (raw string)."""

    primary_category: Category
    """Primary category."""

    primary_archive: Archive
    primary_group: Group

    secondary_categories: List[Category]
    """Secondary categor(y|ies)."""

    journal_ref: Optional[str] = None
    """Report number."""

    report_num: Optional[str] = None
    """Report number."""

    doi: Optional[str] = None
    """Digital Object Identifier (DOI)."""

    acm_class: Optional[str] = None
    """Association for Computing Machinery (ACM) classification(s)."""

    msc_class: Optional[str] = None
    """American Mathematical Society Mathematics Subject (MSC)
       classification(s)."""

    proxy: Optional[str] = None
    """Proxy submitter."""

    comments: Optional[str] = None
    """Submitter- and/or administrator-provided comments about the article."""

    version: int = 1
    """Version of this paper."""

    license: License = field(default_factory=License)
    """License associated with the article."""

    version_history: List[VersionEntry] = field(default_factory=list)
    """Version history, consisting of at least one version history entry."""

    private: bool = field(default=False)
    """TODO: NOT IMPLEMENTED """
    """Description from arxiv classic: Flag set by init_from_file to
    indicate that the abstract file exists authentication for
    pre-publication access to papers should check for an undef return
    from init_from_file and then check private to see if an
    authentication redirect is required.

    """

    def get_browse_context_list(self) -> List[str]:
        """Get the list of archive/category IDs to generate browse context."""
        if self.arxiv_identifier.is_old_id:
            if self.arxiv_identifier.archive is not None:
                return [self.arxiv_identifier.archive]
            else:
                return []

        options = {
            self.primary_category.id: True,
            taxonomy.CATEGORIES[self.primary_category.id]['in_archive']: True
        }
        for category in self.secondary_categories:
            options[category.id] = True
            in_archive = taxonomy.CATEGORIES[category.id]['in_archive']
            options[in_archive] = True
        return sorted(options.keys())

    def highest_version(self) -> int:
        """Return highest version number from metadata.

        This is determined by counting the entries in the
        {history}. Return 1 if the metadata is private. Returns undef
        if this object is not initialized.
        """
        if self.private:
            return 1
        if not isinstance(self.version_history, collections.Iterable):
            raise ValueError(
                'version_history was not an Iterable for %s' % self.arxiv_id_v)
        return max(map(lambda ve: ve.version, self.version_history))

    def get_datetime_of_version(
<<<<<<< HEAD
            self, version: Optional[int]) -> Optional[datetime]:
        """Returns python datetime of version.
=======
            self, version: Optional[int])->Optional[datetime]:
        """Return python datetime of version.
>>>>>>> f725bcb8

        version: Version to get datetime of. Must be in range
            1..highest_version. Uses highest_version if not specified.

        """
        if not version:
            version = self.highest_version()

        versions = list(
            v for v in self.version_history if v.version == version)
        if len(versions) > 1:
            raise ValueError(
                '%s version_history had more than one version %i' % (
                    self.arxiv_id, version))
        if not versions:
            return None
        else:
            return versions[0].submitted_date

    def display_secondaries(self)-> List[str]:
        """Unalias, dedup and sort secondaries for display."""
        if not self.secondary_categories:
            return []

        def unalias(secs):
            return map(lambda c: c.unalias(), secs)  # type: ignore
        prim = self.primary_category.unalias()

        def de_prim(secs):
            return filter(lambda c: c.id != prim.id, secs)  # type: ignore

        de_primaried = set(de_prim(unalias(self.secondary_categories)))
        if not de_primaried:
            return []

        def to_display(secs):
            return map(lambda c: c.display_str(), secs)  # type: ignore
        return list(to_display(sorted(de_primaried)))<|MERGE_RESOLUTION|>--- conflicted
+++ resolved
@@ -66,47 +66,6 @@
 
 
 @dataclass
-<<<<<<< HEAD
-=======
-class Category:
-    """Represents an arXiv category.
-
-    arXiv categories are arranged in a hierarchy where there are archives
-    (asrto-ph, cs, math, etc.) that contain subject classes (astro-ph has
-    subject classes CO, GA, etc.). We now use the term category to refer
-    to any archive or archive.subject_class that one can submit to (so
-    hep-th and math.IT are both categories). No subject class can be in
-    more than one archive. However, our scientific advisors identify some
-    categories that should appear in more than one archive because they
-    bridge major subject areas. Examples include math.MP == math-ph and
-    stat.TH = math.ST. These are called category aliases and the idea is
-    that any article classified in one of the aliases categories also appears
-    in the other, but that most of the arXiv code for display, search, etc.
-    does not need to understand the break with hierarchy.
-    """
-
-    id: str
-    """The category identifier (e.g. cs.DL)."""
-
-    name: str = field(init=False)
-    """The name of the category (e.g. Digital Libraries)."""
-
-    canonical: Union['Category', None] = field(init=False)
-
-    def __post_init__(self) -> None:
-        """Get the full category name."""
-        if self.id in taxonomy.CATEGORIES:
-            self.name = taxonomy.CATEGORIES[self.id]['name']
-
-        # TODO: fix
-        if self.id in taxonomy.ARCHIVES_SUBSUMED:
-            self.canonical = Category(id=taxonomy.ARCHIVES_SUBSUMED[self.id])
-        else:
-            self.canonical = None
-
-
-@dataclass
->>>>>>> f725bcb8
 class Archive(Category):
     """Represents an arXiv archive--the middle level of the taxonomy."""
 
@@ -224,7 +183,7 @@
             options[in_archive] = True
         return sorted(options.keys())
 
-    def highest_version(self) -> int:
+    def highest_version(self)-> int:
         """Return highest version number from metadata.
 
         This is determined by counting the entries in the
@@ -239,13 +198,8 @@
         return max(map(lambda ve: ve.version, self.version_history))
 
     def get_datetime_of_version(
-<<<<<<< HEAD
-            self, version: Optional[int]) -> Optional[datetime]:
+            self, version: Optional[int])->Optional[datetime]:
         """Returns python datetime of version.
-=======
-            self, version: Optional[int])->Optional[datetime]:
-        """Return python datetime of version.
->>>>>>> f725bcb8
 
         version: Version to get datetime of. Must be in range
             1..highest_version. Uses highest_version if not specified.
@@ -264,23 +218,23 @@
             return None
         else:
             return versions[0].submitted_date
-
+        
     def display_secondaries(self)-> List[str]:
         """Unalias, dedup and sort secondaries for display."""
         if not self.secondary_categories:
             return []
 
-        def unalias(secs):
-            return map(lambda c: c.unalias(), secs)  # type: ignore
+        def unalias(secs): # type: ignore
+            return map(lambda c: c.unalias(), secs) 
         prim = self.primary_category.unalias()
 
-        def de_prim(secs):
-            return filter(lambda c: c.id != prim.id, secs)  # type: ignore
+        def de_prim(secs):  # type: ignore
+            return filter(lambda c: c.id != prim.id, secs)
 
         de_primaried = set(de_prim(unalias(self.secondary_categories)))
         if not de_primaried:
             return []
 
-        def to_display(secs):
-            return map(lambda c: c.display_str(), secs)  # type: ignore
+        def to_display(secs) :  # type: ignore
+            return map(lambda c: c.display_str(), secs) 
         return list(to_display(sorted(de_primaried)))