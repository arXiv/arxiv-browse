# type: ignore
<<<<<<< HEAD
"""Makes GCP path map string for use with a load balancer of all the flask app's routes
=======
"""Makes GCP path map string.
>>>>>>> 397c4708

For use with gcloud compute url-maps add-path-matcher

See https://cloud.google.com/load-balancing/docs/url-map
"""

import sys

from browse.factory import create_web_app


backend_service = sys.argv[1]

app = create_web_app()


def mappingline(rule):
<<<<<<< HEAD
    """For a bluprint rule it makes the LB mapping line."""
=======
    """Makes GCP path map string for use with load balancers."""
>>>>>>> 397c4708
    hasParam = '<' in rule.rule
    if hasParam:
        path = rule.rule.split('<')[0] + "*"
    else:
        path = rule.rule

    return f"{path}={backend_service}"


with app.app_context():
    lines = [mappingline(path) for path in app.url_map.iter_rules()]
    print(','.join(lines))<|MERGE_RESOLUTION|>--- conflicted
+++ resolved
@@ -1,9 +1,6 @@
 # type: ignore
-<<<<<<< HEAD
+
 """Makes GCP path map string for use with a load balancer of all the flask app's routes
-=======
-"""Makes GCP path map string.
->>>>>>> 397c4708
 
 For use with gcloud compute url-maps add-path-matcher
 
@@ -21,11 +18,7 @@
 
 
 def mappingline(rule):
-<<<<<<< HEAD
-    """For a bluprint rule it makes the LB mapping line."""
-=======
-    """Makes GCP path map string for use with load balancers."""
->>>>>>> 397c4708
+    """For a bluprint rule it makes the LB mapping line for use with GCP path map."""
     hasParam = '<' in rule.rule
     if hasParam:
         path = rule.rule.split('<')[0] + "*"
