--- conflicted
+++ resolved
@@ -192,11 +192,7 @@
 }
 
 #header .header-breadcrumbs a {
-<<<<<<< HEAD
-  font-weight: bold;
-=======
   /*font-weight: bold;*/
->>>>>>> 0bbdd5e0
 }
 
 body#front #header h1 {
@@ -477,14 +473,8 @@
 #abs-outer, #abs {
   margin: -0.7em;
 }
-
 #abs-outer .leftcolumn {
-<<<<<<< HEAD
-  margin: 0;
-=======
-  /* the 16 + 0.35 corresponds with the .extra-services width and border */
-  margin: 0 16.35em 0 0;
->>>>>>> 0bbdd5e0
+  margin: 0;
   padding: 0px;
   width:calc(100% - 16em);
   float:left;
@@ -772,10 +762,7 @@
 
 .browse .prevnext {
   padding: 0.2em 0 0 0;
-<<<<<<< HEAD
-=======
   /*font-weight: bold;*/
->>>>>>> 0bbdd5e0
 }
 .browse .prevnext a {
   /* hotfix: font-weight: bold; */
