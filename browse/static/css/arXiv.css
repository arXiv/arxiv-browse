/****************************************
 *  arXiv.org Cascading Style Sheet
 *  $Date: 202/06/09 $
 *****************************************/
/****************************************
 *   General rules
 *****************************************/
body {
  margin: 0;
  padding: 0;
  background-color: #fff;
  color: #000;
  font-family: 'Lucida Grande', helvetica, arial, verdana, sans-serif;
}

a:link, a:visited, a:active {
  text-decoration: none;
  /*font-weight: bold;*/
  font-weight: normal;
}

a:hover {
  text-decoration: underline;
}

abbr, acronym {
  border-bottom: 0;
}

/* Following command not used by abs samples, but present in arXiv.css*/
fieldset {
  margin: 1em;
}

/* Following command not used by abs samples, but present in arXiv.css*/
fieldset legend {
  font-weight: bold;
}

/* Following command not used by abs samples, but present in arXiv.css*/
hr, .hidden {
  display: none;
}

/* Following command not used by abs samples, but present in arXiv.css*/
hr.show {
  display: block;
}

img {
  border: 0;
}

/* Following command not used by abs samples, but present in arXiv.css*/
em {
  color: #c00;
  font-weight: bold;
  font-style: normal;
}

/* Used to display localtime in bright highlight */
em.boxed {
  color: #000;
  background-color: #fff;
  border: 3px;
  border-color: #0c0;
  border-style: solid;
  padding: 5px;
  font-weight: bold;
  font-size: 150%;
  font-style: normal;
}

.primary-subject {
  font-weight: bold;
}

/****************************************
 * Cornell Identity
 *****************************************/
#cu-identity {
  font-family: verdana, arial, helvetica, sans-serif;
  font-size: 63.125%;
  color: #fff;
  background-color: #222;
  width: 100%;
  display: flex;
  justify-content: space-between;
}

#cu-logo {
  position: relative;
  /*	top: 0; */
  left: 10px;
  top: 2px;
  width: 300px;
  height: 49px;
}

#cu-logo a img {
  width:200px;
}

#insignia-link {
  width: 68px;
  height: 50px;
}

#unit-signature-links a {
  left: 68px;
  width: 185px;
}

#cornell-link {
  height: 38px;
}

#unit-link {
  top: 38px;
  height: 37px;
}

/*
 * Support acknowledgement
 * -----------------------
 * */
#support-ack {
  top: 12px;
  right: 0%;
  margin: 0 12px 0 0;
  padding: 8px 0;
  text-align: right;
  font-size: 120%;
  font-weight: normal;
  font-family: 'Lucida Grande', helvetica, arial, verdana, sans-serif;
  color: #fff;
  width: 380px;
}

#support-ack a {
  color: #fff;
  text-decoration: none;
  border: none;
}

#support-ack a:hover {
  background: #444;
}

/*
 *   Local icon in place of Cornell Search Navigation
 *     ------------------------------------------------
 *     */
#local-icon {
  position: absolute;
  top: 12px;
  right: 0%;
  margin-right: 12px;
  color: #fff;
}

/****************************************
 * arXiv.org Masthead
 ****************************************/
#header {
  background-color: #b31b1b;
  color: #fff;
  margin: 0;
  padding: 10px 0 10px 0;
  border-bottom: 2px solid #ccc;
  position: relative;
  overflow: auto;
  /* keep wrapping floats */
}

#header h1 {
  margin: 0;
  font-size: 1em;
  padding: 10px 0 .2em 10px;
  font-weight: bold;
  font-style: normal;
  /*	display: inline-block; */
  float: left;
}

#header .header-breadcrumbs {
  margin: 0;
  font-size: 1em;
  padding: 10px 0 .2em 10px;
  font-style: normal;
  float: left;
}

#header .header-breadcrumbs a {
  /*font-weight: bold;*/
}

body#front #header h1 {
  font-size: 2.5em;
  font-weight: normal;
}

#header .classifications a {
  color: #fff;
  text-decoration: none;
  font-size: 1em;
  font-weight: bold;
}

#header a, #header a:visited {
  color: #fff;
  text-decoration: none;
}

#header a:hover {
  text-decoration: underline;
}

/*
 * Masthead Search
 * ---------------
 * /
/* on thin red bar pages */
#header form {
  /*position: absolute;
 * 	top: 4px;
 * 		right: 0%;*/
  margin: 0 12px 0 0;
  padding: 0;
  text-align: right;
  font-size: .8em;
  line-height: 100%;
}

/* on mirror front pages */
body#front #header form {
  top: 15px;
}

/* on CUL front page */
body.with-cu-identity #header form {
  /*	top: 80px; */
}

body#front.with-cu-identity #header form {
  /*	top: 92px; */
}

#header form input, #header form select {
  margin: 0;
  padding: 0;
}

#header form .search-for {
  font-size: 84%;
  text-align: left;
  float: left;
}

#header .login {
  padding-bottom: .5em;
  padding-right: 20px;
  font-size: 84%;
  float: right;
}

#header .login a {
  text-decoration: underline;
}

#header form .links {
  padding-bottom: .4em;
  font-size: 84%;
}

#header form .links a {
  text-decoration: underline;
}
@media screen and (max-width: 768px) {
  #header h1 {
    text-align: center;
    float: none;
    margin: 0;
    padding: 0 0 .2em 0;
  }
  .search-block.level-right {
    clear:both !important;
  }
  #header .header-breadcrumbs {
    float: none;
    text-align: center;
  }
}


/****************************************
 * Footer
 ****************************************/
 footer ul li {
   display: flex;
   align-items: center;
   font-size:14px;
 }
 footer ul li a {
   font-size: 13.5px;
   padding-left: 3px;
 }

#footer {
  background-color: #eee;
  color: #000;
  margin: 1em 0 0 0;
  padding: .7em;
  border-top: 1px solid #ddd;
  border-bottom: 1px solid #ddd;
  font-size: 80%;
  clear: both;
  overflow: hidden;
}

#footer .footer-text {
  width: 88%;
  float: left;
}

#footer .social {
  width: 10%;
  float: right;
  text-align: right;
}

#footer .social img {
  max-width: 100%;
  height: auto;
}

#footer a, #footer a:visited {
  text-decoration: none;
}

#footer a:hover {
  text-decoration: underline;
}

#footer address {
  /*font-size: 90%;*/
  margin: 5px;
  font-style: normal;
}

#footer p, #footer h1, #footer h2, #footer h3, #footer h4, #footer h5,
#footer h6 {
  /*font-size: 90%;*/
  margin: 5px;
}

#footer .a11y-text {
  margin: 1em 0;
  padding-top: 1em;
  border-top: 1px solid #ccc;
}

footer {
  background-color: #757575;
  color: #fff;
  padding: 1em 2em;
  font-size: 0.9em; -webkit-font-smoothing: antialiased;
  margin-top: 6rem;
}

footer a, footer a:visited {
  color: #fff;
  text-decoration: none;
  border-bottom: 1px solid transparent;
}

footer a:hover, footer a:active {
  background-color: #999;
  border-bottom: 1px dotted #fff;
  text-decoration: none;
}

footer ul {
  padding: 0;
  margin: 0;
}

footer .columns.lower {
  margin: -0.5em -0.75em -0.75em -0.75em;
  border-top: 1px solid #979797;
}
footer .columns.lower .column .columns .column {
  padding-top: 0;
  padding-left: 0;
  padding-bottom: 0;
}
footer .sorry-app-links .is-link &:not(.button) {
  border-bottom: 1px dotted #fff;
}
footer .sorry-app-links .button.is-link.is-outlined {
  background-color: transparent;
  border: 1px solid #c3c3c3;
  border-radius: 5px;
  padding: .35em;
  height: auto;
  margin-bottom: .35em;
  display: inline-block;
}
footer .sorry-app-links svg.icon,
footer .sorry-app-links .button svg.icon,
footer .sorry-app-links .button svg.icon:first-child:last-child {
  margin-bottom: -2px !important;
}
footer .sorry-app-links .help {
  font-size: 0.7rem;
  margin-bottom: 0;
}
@media screen and (max-width: 768px) {
  footer .sorry-app-links.column {
    padding: 0;
  }
}

.endorsers .help {
  position: relative;
  top: 4rem;
}

@media screen and (min-width: 990px) {
  .endorsers .help { top: 5rem; } /* adjusts for endorsers and feedback being a single line instead of double, uses desktop breakpoint */
}
@media screen and (min-width: 769px) {
  .columns { display: flex; flex-direction: row; }
}
.icon {
  height:.9rem;
  width:.9rem;
  margin-right:.45em;
  margin-top: -.15rem;
}

.help {
  font-family: "Lucida Grande", "Helvetica Neue", Helvetica, Arial, sans-serif;
  display: block;
  font-size: 0.75rem;
  margin-top: 0.25rem;
}

/*
 * Access Keys
 * -----------
 */
.accesskey {
  font-weight: bold;
}

.accesskey-info {
  font-size: 80%;
}

/****************************************
 * Content styles
 *****************************************/
#content, #content-inner {
  margin: .7em;
  font-size: 90%;
}
#content-inner {

}

/****************************************
 * Home styles
 *****************************************/
.message-special {
  border: 2px solid #b31a1a;
  border-radius: 10px;
  background-color: #fef6f6;
  padding: .5em 1em;
  margin: 2em 1% 1em 1%;
  width: 92%;
}
.message-special span.label {
  display: block;
  background-color: #b31a1a;
  width: 160px;
  text-align: center;
  margin-top: -1.5em;
  color: #ffffff;
  padding: .25em 0;
  font-size: 12px;
}
.message-special ul {
  margin-bottom: 2em;
  margin-top: 0;
}
.message-special p {
  margin-bottom: .5em;
}
<<<<<<< HEAD
.message-special.dark {
  border: 2px solid #000000;
  background-color: #000000;
  color: #949494;
  margin-right: 0;
}
.message-special.dark a {
  color: #ffffff;
}
.message-special.dark span.label {
  background-color: #595959;
  color: #ffffff;
}
.homepage-news-title {
  margin-bottom: .25em;
}
@media screen and (min-width: 768px) {
  .message-special {

=======
.homepage-news-title {
  margin-bottom: .25em;
}
@media screen and (min-width: 501px) {
  .message-covid {
>>>>>>> c0709343
    padding: .5em 1em;
    width: 44%;
    float: left;
  }
}
@media screen and (max-width: 330px) {
  .message-special {
    width: 88%;
  }
}

/****************************************
 * Stats pages (/stats)
 ****************************************/
 .main-stats img.stat-thumb {
     max-width: 50%;
     border-radius: 25%;
     box-shadow: 2px 3px 6px 1px rgba(0,0,0,.2);
     border: 3px solid #e2ebf1;
 }
 .main-stats .column h3 a {
   font-size: 14px;
   color: #046baf;
 }
#chart_content {
  background-color: #eef5f9;
  text-align: center;
  margin: 2em 0;
  padding: 1em 0;
  box-shadow: 0 0 3px 0 rgba(210, 210, 210, .5);
}
#chart_content .button {
  color: #ffffff;
  background-color: #1777bc;
  border-color: #1777bc;
  border-radius: 8px;
  font-size: 13px;
  margin-top: .5em;
  margin-right: 1em;
}
#chart_content p a, .chart_text p a {
  color: #1777bc;
}
.columns.stats-header {
  margin: .7em .7em 3em .7em;
  font-size: 90% !important;
}
.columns.stats-header h1 {
  margin-bottom: 0;
}
.column.stats-nav {
  display: flex;
  align-items: flex-end;
  justify-content: flex-end;
}
.column.stats-nav .mobile-button {
  margin-bottom: .5em;
  border: 1px solid #2c8cd1;
  padding: .25em .5em;
  border-radius: .35em;
  color: #046baf;
}
.chart_text p {
  margin: .25em 1em;
  text-align: left;
  font-size: .9em;
}
.chart_text ol {
  margin: .5em 3.75em;
}
.chart_text.chart_notes p, .chart_text.chart_notes ol {
  font-style: italic;
  font-size: .9em;
}
#chart_content .chart_text {
  max-width: 950px;
  margin-left: auto;
  margin-right: auto;
  text-align: left;
}
#chart_content .chart_text p {
    margin: 0 0 1em 0;
    padding: 1em;
    font-size: 12px;
    border-bottom: 1px solid #d6dce0;
    margin-bottom: 1em;
}
.stats-nav .tabs {
  align-items: flex-end;
  height: 100%;
}
@media screen and (min-width: 769px) {
  #chart_content .button {
    margin-right: 0;
  }
  .main-stats img.stat-thumb {
      max-width: 40%;
  }
  .main-stats {
    max-width: 85%;
    margin: 0 auto;
  }
}
@media screen and (min-width: 550px) {
  .chart_text p {
    margin: .25em 5em;
  }
}

/* Index page tagline and call to action */
.tagline-wrapper {
    float:left;
    width:68%;
}
p.tagline {
  margin: 0;
  padding: 0 0 0.3em 0;
}
/* call to action near tagline */
.tagline-cta {
    float:right;
    width:30%;
    margin-bottom:2em;
    transition: background-color 0.35s ease;
    background-color: #ffcc00;
    border-radius:30px;
    height:60px;
    align-items: center;
    display: flex;
    justify-content: center;
    -webkit-box-shadow: 2px 2px 5px 0px rgba(177,142,15,0.25);
    -moz-box-shadow: 2px 2px 5px 0px rgba(177,142,15,0.25);
    box-shadow: 2px 2px 5px 0px rgba(177,142,15,0.25);
}
.tagline-cta:hover {
    background-color: #d9af0c;
    text-decoration: none;
}
.tagline-cta:hover p {
    color: #ffffff;
}
.tagline-cta p {
    margin:0 1em;
    font-size: 12px;
    transition: color 0.35s ease;
    color: #8A4504;
}
.tagline-cta .cta-logo {
  border-right: 1px solid white;
  display: flex;
  align-items: center;
}
.tagline-cta .cta-logo img {
    float:left;
    max-height: 25px;
    margin-left: 1em;
    margin-right: .2em;
}
.home-search {
  clear:both;
}
@media screen and (max-width: 768px) {
  .tagline-cta, .tagline-wrapper {
    width: 100%;
  }
}



/****************************************
 * Auth pages (/auth)
 ****************************************/
.editbar {
  background-color: #8080ff;
  color: white;
  font-family: monospace;
  font-weight: bold;
  line-height: 0.8;
  text-decoration: none;
}

.errmsg {
  color: #f00;
  font-style: italic;
}

/****************************************
 * Form interface (/form)
 ****************************************/
#form-interface {
  background-color: #f0eee4;
  color: #000;
  font-size: 120%;
  padding: 0.2em;
}

/****************************************
 * Abstract styles (/abs)
 ****************************************/
#abs-outer, #abs {
  margin: -0.7em;
}
#abs-outer .leftcolumn {
  margin: 0;
  padding: 0px;
  width:calc(100% - 16em);
  float:left;
}
#abs-outer .mobile-submission-download {
  display:none;
}
/*right column extra_services*/
#abs-outer .extra-services {
  float:right;
  margin:0;
  width:16em;
}
#abs-outer .extra-services .bib-sidebar {
  border-left: .35em solid #ddd !important;
}

/* arXiv.org archive/subjclass info for abs pages... */
#abs-outer .subheader {
  background-color: #eee;
  color: #000;
  padding: .25em 0;
  border-bottom: 1px solid #ccc;
}

#abs-outer .subheader h1 {
  margin: 0;
  font-size: 1.1em;
  padding: 0 0 .2em 20px;
  font-weight: bold;
  font-style: normal;
}

#abs .descriptor {
  display: none;
}
#abs-outer .extra-services .descriptor {
  display: none;
}

#abs h1.title {
  margin: .5em 0 .5em 20px;
  font-size: x-large;
  font-weight: bold;
  line-height: 120%;
}

#abs .authors {
  margin: .5em 0 .5em 20px;
  font-size: medium;
  line-height: 150%;
}

#abs .authors a {
  font-size: medium;
}

div#long-author-list {
  /* For javascript toggle of long author list display, default to hide */
  margin: 0;
  display: none;
}

#abs .dateline {
  margin: .5em 0 .5em 20px;
  font-style: italic;
  font-size: small;
}

#abs blockquote.abstract {
  line-height: 1.55;
  font-size: 1.05em;
  margin-bottom: 1.5em;
}

#abs .comments {}

#abs .metatable {
  font-size: 0.92em;
  line-height: 1.5;
  margin: 0 0 1.5em 20px;
}

#abs .tablecell {
  padding: .1em .5em 0em 0em;
  vertical-align: top;
}

#abs .tablecell .label {
  text-align: left;
}

#abs .jref .descriptor, #abs .comments .descriptor, #abs .subjects .descriptor,
#abs .acm-classes .descriptor, #abs .msc-classes .descriptor {
  display: inline;
}

#abs .subjects {}

#abs .acm-classes, #abs .msc-classes {
  vertical-align: bottom;
  font-family: courier;
  font-size: 100%;
}

#abs .arxivid a {
  /*font-weight: bold;*/
  font-weight: normal;
}

#abs .arxividv {}

#abs .jref {}

#abs-outer .submission-history {
  margin: 1.5em 0 1.5em 20px;
  font-size: 90%;
  line-height: 1.5em;
}

#abs-outer .submission-history h2 {
  font-size: 120%;
  margin: 0 0 .25em 0;
  font-weight: bold;
}

#abs-outer .submission-history pre {
  font-family: 'Lucida Grande', helvetica, arial, verdana, sans-serif;
  margin: 0;
  line-height: 1.4em;
  padding: 0;
}

#abs-outer .endorsers {
  margin: 1em 0 1.5em 20px;
  font-size: small;
  font-style: italic;
  clear:both;
}


/*** mobile friendly abs page styles ***/
#abs-outer .header-breadcrumbs-mobile {
  display: none;
}
#abs-outer #abs .dateline {
  margin-top: 15px;
  margin-bottom: 0;
}
#abs-outer #abs h1.title {
  margin-top: .25em;
}
.endorsers .help {
  display: inline-block;
}
@media screen and (max-width: 768px) {
  #abs-outer .header-breadcrumbs-mobile {
    display: block;
    color: black;
    font-size: .85em;
    margin: .25em 0 .5em 1em;
  }
  #abs-outer #abs a.mobile-submission-download {
    display: flex;
    justify-content: center;
    margin: .7em .25em;
    border-radius: 10px;
    background-color: #408bd0;
    padding: .25em 1em;
    font-weight: 800;
    color: white;
    text-decoration: none;
    font-size: 20px;
    text-align: center;
  }
  #abs-outer #abs a.mobile-download-grey {
    background-color: #eeeeee;
    color: #565656;
  }
  #abs-outer .extra-services h2 {
    font-size:15px;
    margin-bottom: .5em;
  }
  #abs-outer .extra-services h3 {
    font-size:14px;
  }
  #abs-outer .leftcolumn, #abs-outer .extra-services {
    width:100%;
    float:left;
  }
  #abs-outer .extra-services, #abs-outer .extra-services .full-text, #abs-outer .extra-services .ancillary, #abs-outer .extra-services .browse, #abs-outer .extra-services .extra-ref-cite {
    border:0px;
    font-size:12px;
  }
  #abs-outer .extra-services {
    -webkit-box-shadow: inset 0px 8px 15px 0px rgba(173,173,173,1);
    -moz-box-shadow: inset 0px 8px 15px 0px rgba(173,173,173,1);
    box-shadow: inset 0px 8px 15px 0px rgba(173,173,173,1);
    background-color: #E6E6E6;
    margin: 0;
    padding: 1em 0;
  }
  #abs-outer .extra-ref-cite ul li {
    float: left;
    height: 50px;
  }
  #abs-outer .extra-ref-cite ul li .inspire-links {
    font-size: 9px;
  }
  #abs-outer .extra-ref-cite ul li .inspire-links a {
    color: #046baf;
    text-decoration: underline;
  }
  #abs-outer .extra-services .full-text ul, #abs-outer .extra-services .extra-ref-cite ul {
    list-style: none;
    margin: 0;
    padding: 0;
  }
  #abs-outer .extra-services .full-text ul li, #abs-outer .extra-services .extra-ref-cite ul li {
    display: inline-block;
    margin: 0 0 .25em 0;
    padding: 0;
  }
  #abs-outer .extra-services .bookmarks {
    margin: 1em 0 0 0;
    border-left: 0;
    padding: .25em .5em 0 1em;
    border-top: 2px solid #cccccc;
    font-size: 1em;
  }
  #abs-outer .extra-services .bookmarks .abs-button-small {
    margin-top: .25em;
  }
  #abs-outer .extra-services .browse {
    margin-top: .5em;
    border-top: 2px solid #cccccc;
    padding-top: 1em;
  }
  #abs-outer .extra-services .prevnext {
    margin-top: .5em;
  }
  #abs-outer .extra-services .browse .current {
    color: #AB4B02;
    display:inline;
  }
  .abs-switch-cat {
    margin: 0 0 1em 0;
  }
  .browse .abs-switch-cat .switch {
    display: inline;
  }
  .browse .abs-switch-cat .switch a {
    font-weight: bold;
  }
  .browse .abs-switch-cat .switch .subclass {
    padding: 0;
    margin-left: -3px;
  }
  .abs-switch-cat .subclass:before {
    content: ", ";
  }
  .abs-button {
    display: inline-block;
    border-radius: 5px;
    border: 1px solid #046BAF;
    font-size: 1.25em;
    color: #046BAF !important;
    padding: .5em;
    background: #E6E6E6;
    margin-right: .3em;
  }
  .abs-button-small {
    font-size: 1em;
    padding: .25em 1em;
    margin: .75em .5em 0 0;
  }
  .abs-button-grey {
    border: 1px solid #666666;
    color: #666666 !important;
  }
  #abs-outer .extra-services .bib-sidebar {
    border: 0 !important;
  }
  #abs-outer .extra-services .bib-sidebar a {
    display: inline-block;
    border-radius: 5px;
    background: #E6E6E6;
    border: 1px solid #666666;
    color: #666666 !important;
    font-size: 1em !important;
    padding: .25em 1em;
    margin: 0 .5em 0 0;
  }
  #abs-outer .subheader {
    background-color: #fefefe;
    padding: .25em 0;
    border-bottom: 1px solid #ccc;
  }
  #abs-outer .subheader h1 {
    margin: 0;
    font-size: .75em;
    padding: .2em 0 .2em 1em;
    font-weight: normal;
    font-style: normal;
    color: #b55c06;
  }
  #abs-outer #abs .dateline {
    color: #767676;
    font-size: .85em;
    font-style: normal;
    margin: 2em 0 0 1em;
  }
  #abs-outer .submission-history {
    padding: 1em;
    margin: 0;
    background-color: #f5f5f5;
    -webkit-box-shadow: inset 0px -6px 15px 0px rgba(219,219,219,1);
    -moz-box-shadow: inset 0px -6px 15px 0px rgba(219,219,219,1);
    box-shadow: inset 0px -6px 15px 0px rgba(219,219,219,1);
  }
  #abs-outer #abs h1.title {
    margin: 0 .25em 0 .5em;
    font-size: 1.5em;
  }
  #abs-outer #abs .authors {
    margin: 1em .25em 0 1em;
    font-size: .9em;
    line-height: 1.5em;
  }
  #abs-outer #abs .authors a {
    font-size: inherit;
  }
  #abs-outer #abs blockquote.abstract {
    margin: 0 1em;
  }
  #abs-outer #abs .metatable {
    margin: .75em 0 1.5em 1.5em;
  }
  #abs-outer #abs a, #abs-outer a, #abs-outer .endorsers a {
  color: #1777bc;
  }
  #abs-outer .abs-license a, #abs-outer .submission-history a, #abs-outer .extra_services a, #abs-outer .extra_services .browse a, #abs-outer .abs-switch-cat .switch a, #abs-outer .extra-services .full-text .abs-license a {
    color: #046BAF;
  }
  #abs-outer .endorsers {
    display: block;
    float: left;
    border: 1px solid #eee;
    padding: 1em;
    margin: 1em;
  }
  #abs-outer .endorsers .help {
    display:none;
  }
}



/*** styles for mobile-friendly header ***/
.mobile-header .toggle-target {
  max-height: 0;
  visibility: hidden;
}
.mobile-header .toggle-target.open {
  max-height: 500px;
  visibility: visible;
}
.mobile-header {
  background-color: #b31b1b;
}
.mobile-header .columns {
  height: 65px;
  align-items: center;
}
.mobile-header .column {
  border-left: 1px solid #fc5554;
  border-right: 1px solid #731515;
  height: 65px;
  padding: 0 1em;
  display: flex;
  align-items: center;
}
.mobile-header .column:first-child {
  border-left: 0;
}
.mobile-header .column:last-child {
  border-right: 0;
}
.mobile-header .column.logo-arxiv {
  width: 100px;
  flex: none;
}
.mobile-header .column.logo-arxiv img {
  height: 25px;
}
.mobile-header .column.logo-cornell {
  display: flex;
}
.mobile-header .column.logo-cornell img {
  height:45px;
}
.mobile-header .column.nav {
  justify-content: flex-end;
  align-self: flex-end;
}
.mobile-header #toggle-container button.toggle-control {
  background-color: transparent;
  border-radius: 0;
  border: 0;
  font-size: 25px;
  padding: 3px;
  margin-left: .5em;
}
.mobile-header #toggle-container button.toggle-control svg.icon {
  width: 1.25rem;
  margin: 0;
}
.mobile-header .mobile-toggle-block {
  margin: 0;
  width: 100%;
  flex: none;
  transition: max-height 3s;
  position: absolute;
  top:64px;
  left:0;
  background-color: #b31a1a;
  overflow: hidden;
}
.mobile-header .mobile-toggle-block form.mobile-search-form {
  margin: .5em 1em 1em 1em;
}
.mobile-header .mobile-toggle-block form.mobile-search-form input::-webkit-input-placeholder { /* Edge */
  color: #94908c;
}
.mobile-header .mobile-toggle-block form.mobile-search-form input:-ms-input-placeholder { /* Internet Explorer 10-11 */
  color: #94908c;
}
.mobile-header .mobile-toggle-block form.mobile-search-form input::placeholder {
  color: #94908c;
}
.mobile-header .mobile-toggle-block form.mobile-search-form input {
  width: calc(100% - 50px);
  background: #fef6f6;
  border-radius: 10px 0 0 10px;
  border: 0;
  padding: 5px;
  color: black;
  font-size: 1.5em;
}
.mobile-header .mobile-toggle-block form.mobile-search-form button.button {
  width: 50px;
  background: #fc5554;
  border: 0;
  border-left: 1px solid #b31b1b;
  border-radius: 0 10px 10px 0;
  padding: 3px;
  font-size: 20px;
  font-weight: bold;
  color: #fffaf4;
}
.mobile-header .mobile-toggle-block nav.mobile-menu {
  padding: .75em 1em;
}
.mobile-header .mobile-toggle-block nav.mobile-menu h2 {
  margin: 0;
  font-size: 12px;
  color: #fcd7d7;
  text-transform: uppercase;
}
.mobile-header .mobile-toggle-block nav.mobile-menu ul {
  list-style: none;
  margin: .75em 0 0 0;
  padding: 0;
}
.mobile-header .mobile-toggle-block nav.mobile-menu ul li {
  display: inline-flex;
  align-items: stretch;
  padding:.1em .2em;
  margin:0 0 .5em 0;
  border-top: 2px solid #fc5554;
  margin-right: .75em;
}
.mobile-header .mobile-toggle-block nav.mobile-menu ul li a {
  color: #fef6f6;
  font-weight: normal;
  font-size: 12px;
}
@media screen and (min-width: 769px) {
  .mobile-header {
    display: none;
  }
}
@media screen and (max-width: 425px) {
  .mobile-header .column.logo-cornell {
    /* display:none; */
  }
}
@media screen and (min-width: 426px) {
  .mobile-header .column.nav {
    flex: none;
    width: 100px;
  }
}
/*special styles for phone header only */
@media screen and (max-width: 500px) {
  .mobile-header .columns {
    height: 80px;
  }
  .mobile-header .column {
    height: 80px;
    padding: 0 .5em;
  }
  .mobile-header .column.logo-arxiv {
    border-right: 0 !important;
  }
  .mobile-header .column.logo-cornell {
    justify-content: flex-end;
    border-left: 0 !important;
  }
  .mobile-header .column.logo-cornell img {
    height: 73px;
  }
  .mobile-header .column.nav {
    width: 65px;
    flex: none;
  }
  .mobile-header .mobile-toggle-block {
    top: 80px;
  }
}
@media screen and (min-width: 501px) {
  .mobile-header .column {
    height: 65px;
  }
  .mobile-header .column.logo-cornell img {
    height: 45px;
  }
  .mobile-header .column.nav {
    width: 65px;
  }
}






/* Floating box on right for links to extra services */
.extra-services {
  border-bottom: .35em solid #ddd;
}

.extra-services h3 {
  font-size: medium;
  font-weight: normal;
  margin: 0 0 0.3em 0;
  padding-top:0.3em;
}

.full-text {
  margin: 0;
  padding: .5em 1em .5em 1em;
  font-size: 110%;
  font-weight: normal;
  border-bottom: medium solid #ddd;
  border-left: .35em solid #ddd;
}

.full-text h2 {
  font-size: 140%;
  font-weight: bold;
  margin: 0.1em 0 0 0;
}

.full-text .preferred {
  font-weight: bold;
}

.full-text ul {
  margin: .3em 0 0 1em;
  padding: 0;
}

.ancillary {
  margin: 0;
  padding: .0em 0em .5em 1em;
  font-size: 90%;
  font-weight: normal;
  border-bottom: medium solid #ddd;
  border-left: .35em solid #ddd;
}

.ancillary h2 {
  font-size: 120%;
  font-weight: bold;
  margin: 0.15em 0 0 0;
}

.ancillary ul {
  margin: 0 0 0 1em;
  padding: 0;
}

.ancillary .no-bullet li {
  list-style-type: none;
}

div#long-anc-list {
  /* For javascript toggle of long list display of ancillary files, default to hide */
  margin: 0;
  display: none;
}

div#long-dc-list {
  /* For javascript toggle of long list display of dcs files, default to hide */
  margin: 0;
  display: none;
}

.extra-general {
  margin: 0;
  padding: 0 1em 0 1em;
  font-size: 90%;
  border-bottom: medium solid #ddd;
  border-left: .35em solid #ddd;
}

.extra-ref-cite {
  margin: 0;
  padding: 0 1em 0 1em;
  font-size: 90%;
  border-bottom: medium solid #ddd;
  border-left: .35em solid #ddd;
}

.extra-ref-cite ul {
  font-weight: normal;
  margin: 0.3em 0 0 20px;
  padding-left: 0;
  padding-bottom: 0.3em;
}

.browse {
  padding: 0 1em 0 1em;
  font-size: 90%;
  border-bottom: medium solid #ddd;
  border-left: .35em solid #ddd;
}

.browse .current {
  padding: 0;
  font-weight: bold;
}

.browse .prevnext {
  padding: 0.2em 0 0 0;
  /*font-weight: bold;*/
}
.browse .prevnext a {
  /* hotfix: font-weight: bold; */
}
.browse .prevnext .nolink {
  font-weight: bold;
  color: #666;
}

.browse .list {
  padding: 0.2em 0 0.5em 0;
  font-weight: normal;
}

.browse .switch {
  font-weight: normal;
  padding: .2em 0em .7em 0em;
}

.browse .switch .subclass {
  padding-left: 1.5em;
}

.dblp {
  padding: 0 1em 0 1em;
  font-size: 90%;
  border-bottom: medium solid #ddd;
  border-left: .35em solid #ddd;
}

.dblp .list {
  font-weight: normal;
  margin: 0.3em 0 0 20px;
  padding-left: 0;
  padding-bottom: 0.3em;
}

.bookmarks {
  clear: both;
  margin: 0;
  padding: 0 1em .5em 1em;
  font-size: 90%;
  border-left: .35em solid #ddd;
  /* no bottom border because this is last extra services block */
}

/* Style to put a small (what is this?) link after a header */
.what-is-this {
  margin: 0.5em 0 0 0;
  font-size: xx-small;
  padding-bottom: 0.3em;
}

.what-is-this h3 {
  display: inline;
}

.abs-license {
  font-size: xx-small;
  padding-top: 0.3em;
}

/****************************************
 * DL-list styles (/list/arch-ive/new|recent, search)
 ****************************************/
#dlpage .list-dateline {
  font-style: italic;
}

#dlpage dd {
  padding-bottom: 1em;
}

#dlpage .meta {
  line-height: 130%;
}

#dlpage .list-identifier a, #dlpage dl#articles dt a {
  font-weight: bold;
}

#dlpage .descriptor {
  display: inline;
}

#dlpage .list-authors .descriptor {
  display: none;
}

#dlpage .list-title .descriptor {
  display: none;
}

#dlpage .list-title {
  font-size: large;
  font-weight: bold;
  margin: .25em 0 0 0;
  line-height: 120%;
}

#dlpage .list-authors {
  font-weight: normal;
  font-size: 110%;
}

#dlpage .list-comments {
  font-weight: normal;
  font-size: 90%;
}

#dlpage .list-journal-ref {
  font-weight: normal;
  font-size: 90%;
}

#dlpage .list-subjects {
  font-size: 90%;
}

/****************************************
 * Search in arXiv
 ****************************************/
/*.login {
  position: absolute;
  top: 5px;
  right: 10px; }*/
#header #search {
  right: -10px;
  width: 350px;
  top: 30px;
  margin-right: 0;
  float: right;
  clear: right;
  /*to get it under login*/
}

#header #search-arxiv .wrapper-search-arxiv {
  width: 340px;
  float: left;
}

#header #search-arxiv .wrapper-search-arxiv .keyword-field {
  float: left;
  border: 1px solid #95989A;
  border-right: none;
  height: 28px;
  width: 200px;
  font-weight: bold;
  font-size: 12px;
  padding-left: 10px;
  color: #222;
}

#header #search-arxiv .wrapper-search-arxiv ::-webkit-input-placeholder {
  /* Chrome/Opera/Safari */
  color: #222;
}

#header #search-arxiv .wrapper-search-arxiv ::-moz-placeholder {
  /* Firefox 19+ */
  color: #222;
}

#header #search-arxiv .wrapper-search-arxiv :-ms-input-placeholder {
  /* IE 10+ */
  color: #222;
}

#header #search-arxiv .wrapper-search-arxiv :-moz-placeholder {
  /* Firefox 18- */
  color: #222;
}

#header #search-arxiv .wrapper-search-arxiv .filter-field select {
  background: transparent;
  padding: 5px;
  font-size: 16px;
  line-height: 1;
  border: none;
  border-radius: 0;
  height: 27px;
  font-size: 12px;
  -webkit-appearance: none;
  border-left: none;
  width: 110px;
}

#header #search-arxiv .wrapper-search-arxiv .filter-field {
  float: left;
  padding-right: 2px;
  width: 88px;
  height: 28px;
  overflow: hidden;
  background: #fff url("//static.arxiv.org/icons/arrow-down-select.png") no-repeat right 4px;
  background-size: 20px auto;
  border: 1px solid #ccc;
}

#header #search-arxiv .wrapper-search-arxiv .btn-search-arxiv {
  float: left;
  height: 30px;
  width: 30px;
  border: 1px solid #95989A;
  border-left: none;
  background-color: #fff;
  color: #757575;
  padding-right: 5px;
  padding-top: 3px;
  background: #fff url("//static.arxiv.org/icons/search-icon.png") no-repeat right 2px;
  background-size: 25px auto;
  cursor: pointer;
}

#header #search-arxiv .wrapper-search-arxiv .links {
  float: left;
  padding-top: 3px;
}

#header #search-semantic .wrapper-search-semantic {
  width: 340px;
  float: left;
}

#header #search-semantic .wrapper-search-semantic .keyword-field {
  float: left;
  border: 1px solid #95989A;
  border-right: none;
  height: 28px;
  width: 290px;
  font-weight: bold;
  font-size: 12px;
  padding-left: 10px;
  background: #fff url("//static.arxiv.org/icons/semantic-scholar-logo-1.png") no-repeat right 8px;
  background-size: 130px auto;
  color: #264D71;
}

#header #search-semantic .wrapper-search-semantic ::-webkit-input-placeholder {
  /* Chrome/Opera/Safari */
  color: #264D71;
}

#header #search-semantic .wrapper-search-semantic ::-moz-placeholder {
  /* Firefox 19+ */
  color: #2B6195;
}

#header #search-semantic .wrapper-search-semantic :-ms-input-placeholder {
  /* IE 10+ */
  color: #264D71;
}

#header #search-semantic .wrapper-search-semantic :-moz-placeholder {
  /* Firefox 18- */
  color: #264D71;
}

#header #search-semantic .wrapper-search-semantic .btn-search-semantic {
  float: left;
  height: 30px;
  width: 30px;
  border: 1px solid #95989A;
  background-color: #fff;
  color: #757575;
  padding-right: 5px;
  padding-top: 3px;
  background: #fff url("//static.arxiv.org/icons/search-icon.png") no-repeat right 2px;
  background-size: 25px auto;
  cursor: pointer;
}

/****************************************
 * Search Semantic Scholar
 ****************************************/
#header.cs {
  /* 	padding-bottom: 30px;*/
  padding-top: 0;
}

#header.cs #search {
  position: relative;
  right: -10px;
  width: 685px;
  top: 9px;
  margin-right: 0;
  float: right;
  clear: right;
}

#header.cs #search-arxiv .wrapper-search-arxiv {
  width: 340px;
  float: left;
}

#header.cs #search-arxiv .wrapper-search-arxiv .keyword-field {
  float: left;
  border: 1px solid #95989A;
  border-right: none;
  height: 28px;
  width: 200px;
  font-weight: bold;
  font-size: 12px;
  padding-left: 10px;
  color: #222;
}

#header.cs #search-arxiv .wrapper-search-arxiv ::-webkit-input-placeholder {
  /* Chrome/Opera/Safari */
  color: #222;
}

#header.cs #search-arxiv .wrapper-search-arxiv ::-moz-placeholder {
  /* Firefox 19+ */
  color: #222;
}

#header.cs #search-arxiv .wrapper-search-arxiv :-ms-input-placeholder {
  /* IE 10+ */
  color: #222;
}

#header.cs #search-arxiv .wrapper-search-arxiv :-moz-placeholder {
  /* Firefox 18- */
  color: #222;
}

#header.cs #search-arxiv .wrapper-search-arxiv .filter-field select {
  background: transparent;
  padding: 5px;
  font-size: 16px;
  line-height: 1;
  border: none;
  border-radius: 0;
  height: 27px;
  font-size: 12px;
  -webkit-appearance: none;
  border-left: none;
  width: 110px;
}

#header.cs #search-arxiv .wrapper-search-arxiv .filter-field {
  float: left;
  padding-right: 2px;
  width: 88px;
  height: 28px;
  overflow: hidden;
  background: #fff url("//static.arxiv.org/icons/arrow-down-select.png") no-repeat right 4px;
  background-size: 20px auto;
  border: 1px solid #ccc;
}

#header.cs #search-arxiv .wrapper-search-arxiv .btn-search-arxiv {
  float: left;
  height: 30px;
  width: 30px;
  border: 1px solid #95989A;
  border-left: none;
  background-color: #fff;
  color: #757575;
  padding-right: 5px;
  padding-top: 3px;
  background: #fff url("//static.arxiv.org/icons/search-icon.png") no-repeat right 2px;
  background-size: 25px auto;
  cursor: pointer;
}

#header.cs #search-arxiv .wrapper-search-arxiv .links {
  float: left;
  padding-top: 3px;
}

#header.cs #search-semantic .wrapper-search-semantic {
  width: 330px;
  float: left;
}

#header.cs #search-semantic .wrapper-search-semantic .keyword-field {
  float: left;
  border: 1px solid #95989A;
  border-right: none;
  height: 28px;
  width: 280px;
  font-weight: bold;
  font-size: 12px;
  padding-left: 10px;
  background: #fff url("//static.arxiv.org/icons/semantic-scholar-logo-1.png") no-repeat right 7px;
  background-size: 110px auto;
  color: #264D71;
}

#header.cs #search-semantic .wrapper-search-semantic ::-webkit-input-placeholder {
  /* Chrome/Opera/Safari */
  color: #264D71;
}

#header.cs #search-semantic .wrapper-search-semantic ::-moz-placeholder {
  /* Firefox 19+ */
  color: #2B6195;
}

#header.cs #search-semantic .wrapper-search-semantic :-ms-input-placeholder {
  /* IE 10+ */
  color: #264D71;
}

#header.cs #search-semantic .wrapper-search-semantic :-moz-placeholder {
  /* Firefox 18- */
  color: #264D71;
}

#header.cs #search-semantic .wrapper-search-semantic .btn-search-semantic {
  float: left;
  height: 30px;
  width: 30px;
  border: 1px solid #95989A;
  background-color: #fff;
  color: #757575;
  padding-right: 5px;
  padding-top: 3px;
  background: #fff url("//static.arxiv.org/icons/search-icon.png") no-repeat right 2px;
  background-size: 25px auto;
  cursor: pointer;
}

body.with-cu-identity #header #search {
  top: 5px;
}

body.with-cu-identity #header.cs #search {
  top: 10px;
}

body#front.with-cu-identity #header #search {
  top: 30px;
}

@media screen and (max-width: 768px) {
  #cu-identity {
    flex-direction: column;
  }

  #support-ack, #cu-logo {
    text-align: center;
    width: 100%;
    left: 0px;
  }
}

/*extra bulma styles to bring -browse up to date*/
@media screen and (max-width: 768px) {
  .is-hidden-mobile {
    display: none !important;
  }
  .columns.is-mobile {
    display: flex;
  }
}
@media screen and (max-width: 1023px) {
  .is-hidden-touch {
    display: none !important;
  }
}
@media screen and (min-width: 1024px) {
  .is-hidden-desktop {
    display: none !important;
  }
}
.is-pulled-left {
  float: left !important;
}
.is-pulled-right {
  float: right !important;
}
.is-sr-only {
  border: none !important;
  clip: rect(0, 0, 0, 0) !important;
  height: 0.01em !important;
  overflow: hidden !important;
  padding: 0 !important;
  position: absolute !important;
  white-space: nowrap !important;
  width: 0.01em !important;
}
.button {
  border-width: 1px;
  cursor: pointer;
  justify-content: center;
  padding-bottom: calc(0.5em - 1px);
  padding-left: 1em;
  padding-right: 1em;
  padding-top: calc(0.5em - 1px);
  text-align: center;
  white-space: nowrap;
}
/*** limited bulma tab styles so browse can use them ***/
.tabs {
  -webkit-overflow-scrolling: touch;
  align-items: stretch;
  display: flex;
  font-size: 1rem;
  justify-content: space-between;
  overflow: hidden;
  overflow-x: auto;
  white-space: nowrap;
}
.tabs a {
  align-items: center;
  border-bottom-color: #dbdbdb;
  border-bottom-style: solid;
  border-bottom-width: 1px;
  color: #4a4a4a;
  display: flex;
  justify-content: center;
  margin-bottom: -1px;
  padding: 0.5em 1em;
  vertical-align: top;
}
.tabs a:hover {
  border-bottom-color: #363636;
  color: #363636;
}
.tabs li {
  display: block;
}
.tabs li.is-active a {
  border-bottom-color: #3273dc;
  color: #3273dc;
}
.tabs ul {
  align-items: center;
  border-bottom-color: #dbdbdb;
  border-bottom-style: solid;
  border-bottom-width: 1px;
  display: flex;
  flex-grow: 1;
  flex-shrink: 0;
  justify-content: flex-start;
}
.tabs ul.is-left {
  padding-right: 0.75em;
}
.tabs ul.is-center {
  flex: none;
  justify-content: center;
  padding-left: 0.75em;
  padding-right: 0.75em;
}
.tabs ul.is-right {
  justify-content: flex-end;
  padding-left: 0.75em;
}
.tabs .icon:first-child {
  margin-right: 0.5em;
}
.tabs .icon:last-child {
  margin-left: 0.5em;
}
.tabs.is-centered ul {
  justify-content: center;
}
.tabs.is-right ul {
  justify-content: flex-end;
}
.tabs.is-boxed a {
  border: 1px solid transparent;
  border-radius: 4px 4px 0 0;
}
.tabs.is-boxed a:hover {
  background-color: whitesmoke;
  border-bottom-color: #dbdbdb;
}
.tabs.is-boxed li.is-active a {
  background-color: white;
  border-color: #dbdbdb;
  border-bottom-color: transparent !important;
}
/*** limited column styles copied from base so that browse can use bulma columns too ***/
.column {
  display: block;
  flex-basis: 0;
  flex-grow: 1;
  flex-shrink: 1;
  padding: 0.75rem;
}
.columns.is-mobile > .column.is-full {
  flex: none;
  width: 100%;
}
.columns.is-mobile > .column.is-three-quarters {
  flex: none;
  width: 75%;
}
.columns.is-mobile > .column.is-two-thirds {
  flex: none;
  width: 66.6666%;
}
.columns.is-mobile > .column.is-half {
  flex: none;
  width: 50%;
}
.columns.is-mobile > .column.is-one-third {
  flex: none;
  width: 33.3333%;
}
.columns.is-mobile > .column.is-one-quarter {
  flex: none;
  width: 25%;
}
.columns.is-mobile > .column.is-one-fifth {
  flex: none;
  width: 20%;
}
.columns.is-mobile > .column.is-two-fifths {
  flex: none;
  width: 40%;
}
.columns.is-mobile > .column.is-three-fifths {
  flex: none;
  width: 60%;
}
.columns.is-mobile > .column.is-four-fifths {
  flex: none;
  width: 80%;
}
.columns. .column.is-full {
  flex: none;
  width: 100%;
}
.columns .column.is-three-quarters {
  flex: none;
  width: 75%;
}
.columns .column.is-two-thirds {
  flex: none;
  width: 66.6666%;
}
.columns .column.is-half {
  flex: none;
  width: 50%;
}
.columns .column.is-one-third {
  flex: none;
  width: 33.3333%;
}
.columns .column.is-one-quarter {
  flex: none;
  width: 25%;
}
.columns .column.is-one-fifth {
  flex: none;
  width: 20%;
}
.columns .column.is-two-fifths {
  flex: none;
  width: 40%;
}
.columns .column.is-three-fifths {
  flex: none;
  width: 60%;
}
.columns .column.is-four-fifths {
  flex: none;
  width: 80%;
}

/*** base styles for vanilla accordion. Move to base for wider use? ***/
.accordion-body {
  display: none;
}
.accordion-body.open {
  display: block;
}
/*** styles for the accordion large-data-list ***/
.large-data-list .accordion-body {
  margin-top: 1em;
}
.large-data-list .accordion-head:after {
  content: "\02C5";
  padding-left: 1em;
  position: relative;
  top: .25em;
  font-size:1.25em;
  font-weight:100;
}
.large-data-list .accordion-head.open:after {
  content: "\02C4";
  color: #b7b8b9;
}
/*** styles for general large-data-list ***/
.large-data-list {
  border-bottom: 1px solid #b7b8b9;
}
.large-data-list a {
  color: #1777bc;
}
.large-data-list p {
  margin:1em 1em 1em 0;
  font-size:.85em;
  color: #000000;
}
.large-data-list .column {
  padding: 0;
}
.large-data-list h2 {
  border-top: 1px solid #e3e5e6;
  padding: .75em 0;
  margin: 0;
  font-size: 1em;
  cursor: pointer;
}
.large-data-list h2:first-child {
  border-top: 1px solid #b7b8b9;
}
.large-data-list h3 {
  margin:1em 1em 1em 0;
  font-size: .9em;
  font-weight: normal;
  text-transform: uppercase;
}
.large-data-list h3 span {
  font-size: .7em;
}
.large-data-list h4 {
  margin:1em 1em 1em 0;
  font-size: .9em;
}
.large-data-list h4 span {
  font-size: .8em;
  font-weight: normal;
}
.large-data-list .physics {
  border-bottom: .5px dotted #ccc;
}
.large-data-list .physics:last-child {
  border-bottom: 0px;
}
.large-data-list .columns.divided {
  margin-left: .3em;
  border-bottom: .5px dotted #ccc;
}
.large-data-list .columns.divided:last-child {
  margin-bottom: 1.5em;
  border-bottom: 0px;
}
.guide {
  display:none;
}
.guide .columns.divided .column {
  border-top: .5px dotted black;
}
.form-trackbacks {
  padding: .5em 0;
  border-top: 1px solid #cccccc;
}
.form-trackbacks .button {
  background-color: #d3e1e6;
}
.trackback-styles {
  border-top: 1px solid #eae9e7 !important;
  padding: 1em !important;
}
.trackback-styles blockquote {
  background-color: #f7f5f3;
  margin: 1em 0;
  padding: 2em 1em;
}
.trackback-styles h2 {
  margin-bottom: 1em;
}
.trackback-styles h2, .trackback-styles p {
  margin-left:0 !important;
  padding-left:0 !important;
  border: 0 !important;
}
/*** styles for bold-divided-list ***/
.bold-divided-list {
  margin: 1em .5em;
  padding: 0 0 .5em 0;
}
.bold-divided-list p {
  margin-top: 0;
}
.bold-divided-list .bold-divided-column {
  padding-left: 1.5em;
  padding-top: 1em;
  padding-bottom: 1.75em;
  border-top: .5px dotted #ccc;
}
.bold-divided-list .bold-divided-column ul {
  margin: 0;
  padding: 0;
  font-size: .85em;
  list-style: none;
}
.bold-divided-list .bold-divided-column ul li {
  color: black;
}
.bold-divided-list .bold-divided-column ul li a {
  font-weight: bold;
}
.bold-divided-list .bold-divided-column ul li:before {
  color: #000;
  content: "\002D";
  margin: 0 6px 0 0;
  font-weight: bold;
}
.bold-divided-list .bold-divided-header {
  margin-top: 0;
  padding: 1em 0 0 0;
  border-top: 1px solid black;
}

@media screen and (min-width: 769px) {
  .trackback-styles {
    padding: 2em  !important;
  }
  .large-data-list {
    margin: 0 4em;
  }
  .large-data-list .accordion-body {
    margin-left:2em;
  }
  .large-data-list h2 {
    padding-left: 2em;
  }
  .guide {
    display: block;
    background: #eef5f9;
    border-radius: 10px 0 0 0;
    margin-bottom: 2em;
    margin-top:2em;
    margin-right: 4em;
    padding-bottom: 1em;
    color: black;
    box-shadow: 0 0 3px 0 rgba(210, 210, 210, .5);
  }
  .guide p em {
    color: #994D04;
    font-style: italic;
  }
  .guide a {
    color: #046BAF;
  }
  .form-trackbacks {
    padding: 1em 0 2em 0;
    text-align: right;
  }
  .bold-divided-list {
    margin-top: 4em;
    padding-bottom: 2em;
  }
}

/*icon styles*/
svg.icon {
  height: 1em !important;
}
.icon.filter-white {
  fill: #FFFFFF;
}
.icon.filter-black {
  fill: #000000;
}
.icon.filter-light_grey {
  fill: #bfbfbf;
}
.icon.filter-grey {
  fill: #f5f5f5;
}
.filter-dark_grey {
  fill: #cccccc;
}
.icon.filter-blue {
  fill: #1c8bd6;
}
.filter-dark_blue {
  fill: #005e9d;
}
.icon.filter-red {
  fill: #cd0200;
}
.icon.filter-light_red {
  fill: #e30906;
}
.icon.filter-dark_red {
  fill: #b31b1b;
}
.filter-dark_grey {
  fill: #cccccc;
}
.filter-orange {
  fill: #d47500;
}
.filter-dark_orange {
  fill: #994d04;
}
.filter-light_orange {
  fill: #d47500;
}
.filter-yellow {
  fill: #d9af14;
}
.filter-dark_yellow {
  fill: #8d7109;
}
.filter-green {
  fill: #009917;
}
.filter-dark_green {
  fill: #005909;
}
a .icon {
    transition: fill 0.3s ease;
}
a:hover .icon.filter-white {
    fill: #f5f5f5;
}
a:hover .icon.filter-black,
a:hover .icon.filter-grey,
a:hover .icon.filter-blue,
a:hover .icon.filter-red {
    fill: #ffffff;
}<|MERGE_RESOLUTION|>--- conflicted
+++ resolved
@@ -1,6 +1,6 @@
 /****************************************
  *  arXiv.org Cascading Style Sheet
- *  $Date: 202/06/09 $
+ *  $Date: 2020/06/09 $
  *****************************************/
 /****************************************
  *   General rules
@@ -497,7 +497,6 @@
 .message-special p {
   margin-bottom: .5em;
 }
-<<<<<<< HEAD
 .message-special.dark {
   border: 2px solid #000000;
   background-color: #000000;
@@ -516,14 +515,6 @@
 }
 @media screen and (min-width: 768px) {
   .message-special {
-
-=======
-.homepage-news-title {
-  margin-bottom: .25em;
-}
-@media screen and (min-width: 501px) {
-  .message-covid {
->>>>>>> c0709343
     padding: .5em 1em;
     width: 44%;
     float: left;
