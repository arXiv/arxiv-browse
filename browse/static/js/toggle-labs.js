// toggle logic for arXivLabs integrations
$(document).ready(function() {

  jQuery.cachedScript = function(url, options) {
    // Allow user to set any option except for dataType, cache, and url
    options = $.extend(options || {}, {
      dataType: "script",
      cache: true,
      url: url
    });
    return jQuery.ajax(options);
  };

  var scripts = {
<<<<<<< HEAD
    "bibex": "https://static.arxiv.org/js/bibex-dev-tabs/bibex.js?20200709",
    "core-recommender": "https://static.arxiv.org/js/core/core-recommender.js?20200716.1",
    "paperwithcode": $('#paperwithcode-toggle').data('script-url'),
=======
    "bibex": {
      "url": "https://static.arxiv.org/js/bibex-dev-tabs/bibex.js?20200709",
      "container": "#bib-main"
    },
    "core-recommender": {
      "url": "https://static.arxiv.org/js/core/core-recommender.js?20200716.1",
      "container": "#coreRecommenderOutput"
    }
>>>>>>> e093a572
  };

  var labsCookie = Cookies.getJSON("arxiv_labs");
  if (labsCookie) {
    has_enabled = false;
    for (var key in labsCookie) {
      if (labsCookie[key] && labsCookie[key] == "enabled") {
        has_enabled = true;
        $("#" + key + ".lab-toggle").toggleClass("enabled", true);
<<<<<<< HEAD
        if (key === "bibex-toggle") {
          $.cachedScript(scripts["bibex"]).done(function(script, textStatus) {
            console.log(textStatus);
          });
        } else if (key === "core-recommender-toggle") {
          $.cachedScript(scripts["core-recommender"]).done(function(script, textStatus) {
=======
        if (key == "bibex-toggle") {
          $.cachedScript(scripts["bibex"]["url"]).done(function(script, textStatus) {
            console.log(textStatus);
          });
        }
        else if (key == "core-recommender-toggle") {
          $.cachedScript(scripts["core-recommender"]["url"]).done(function(script, textStatus) {
>>>>>>> e093a572
            console.log(textStatus);
          });
        } else if (key === "paperwithcode-toggle") {
          $.cachedScript(scripts["paperwithcode"]).done(function(script, textStatus) {
            console.log(textStatus);
          });
        }
      }
    }
    if (has_enabled) {
      $('.labs-display').show();
    }
  } else {
    Cookies.set("arxiv_labs", { sameSite: "strict" });
  }

  $(".lab-toggle").on("click", function() {
    var labsCookie = Cookies.getJSON("arxiv_labs") || {};
    var bibexCookie = Cookies.getJSON("arxiv_bibex") || {};

    var cookie_val = "disabled";
    var bibex_key = "active";
    var bibex_val = false;
    $(this).toggleClass("enabled");
    if ($(this).hasClass("enabled")) {
      cookie_val = "enabled";
      bibex_val = true;
    }
    labsCookie[$(this).attr("id")] = cookie_val;
    Cookies.set("arxiv_labs", labsCookie, { sameSite: "strict" });

    if ($(this).attr("id") == "bibex-toggle") {
      bibexCookie[bibex_key] = bibex_val;
      Cookies.set("arxiv_bibex", bibexCookie);
      if (bibex_val) {
        $.cachedScript(scripts["bibex"]["url"]).done(function(script, textStatus) {
          console.log(textStatus);
        });
      }
<<<<<<< HEAD
    } else if ($(this).attr("id") == "core-recommender-toggle") {
      $.cachedScript(scripts["core-recommender"]).done(function(script, textStatus) {
        console.log(textStatus);
      });
    } else if ($(this).attr("id") == "paperwithcode-toggle") {
      $.cachedScript(scripts["paperwithcode"]).done(function(script, textStatus) {
        console.log(textStatus);
      });
=======
    } else if ($(this).attr("id") == "core-recommender-toggle" && $(this).hasClass("enabled") ) {
        $.cachedScript(scripts["core-recommender"]["url"]).done(function(script, textStatus) {});
>>>>>>> e093a572
    }

    // TODO: clean this up
    if (cookie_val == 'disabled') {
      if ($(this).attr("id") == "core-recommender-toggle") {
        $('#coreRecommenderOutput').empty();
      }
      else if ($(this).attr("id") == "bibex-toggle") {
        $('#bib-main').remove();
        location.reload();
      }
    }
  });
});<|MERGE_RESOLUTION|>--- conflicted
+++ resolved
@@ -12,11 +12,7 @@
   };
 
   var scripts = {
-<<<<<<< HEAD
-    "bibex": "https://static.arxiv.org/js/bibex-dev-tabs/bibex.js?20200709",
-    "core-recommender": "https://static.arxiv.org/js/core/core-recommender.js?20200716.1",
     "paperwithcode": $('#paperwithcode-toggle').data('script-url'),
-=======
     "bibex": {
       "url": "https://static.arxiv.org/js/bibex-dev-tabs/bibex.js?20200709",
       "container": "#bib-main"
@@ -25,7 +21,6 @@
       "url": "https://static.arxiv.org/js/core/core-recommender.js?20200716.1",
       "container": "#coreRecommenderOutput"
     }
->>>>>>> e093a572
   };
 
   var labsCookie = Cookies.getJSON("arxiv_labs");
@@ -35,14 +30,6 @@
       if (labsCookie[key] && labsCookie[key] == "enabled") {
         has_enabled = true;
         $("#" + key + ".lab-toggle").toggleClass("enabled", true);
-<<<<<<< HEAD
-        if (key === "bibex-toggle") {
-          $.cachedScript(scripts["bibex"]).done(function(script, textStatus) {
-            console.log(textStatus);
-          });
-        } else if (key === "core-recommender-toggle") {
-          $.cachedScript(scripts["core-recommender"]).done(function(script, textStatus) {
-=======
         if (key == "bibex-toggle") {
           $.cachedScript(scripts["bibex"]["url"]).done(function(script, textStatus) {
             console.log(textStatus);
@@ -50,7 +37,6 @@
         }
         else if (key == "core-recommender-toggle") {
           $.cachedScript(scripts["core-recommender"]["url"]).done(function(script, textStatus) {
->>>>>>> e093a572
             console.log(textStatus);
           });
         } else if (key === "paperwithcode-toggle") {
@@ -90,19 +76,12 @@
           console.log(textStatus);
         });
       }
-<<<<<<< HEAD
-    } else if ($(this).attr("id") == "core-recommender-toggle") {
-      $.cachedScript(scripts["core-recommender"]).done(function(script, textStatus) {
-        console.log(textStatus);
-      });
+    } else if ($(this).attr("id") == "core-recommender-toggle" && $(this).hasClass("enabled") ) {
+        $.cachedScript(scripts["core-recommender"]["url"]).done(function(script, textStatus) {});
     } else if ($(this).attr("id") == "paperwithcode-toggle") {
       $.cachedScript(scripts["paperwithcode"]).done(function(script, textStatus) {
         console.log(textStatus);
       });
-=======
-    } else if ($(this).attr("id") == "core-recommender-toggle" && $(this).hasClass("enabled") ) {
-        $.cachedScript(scripts["core-recommender"]["url"]).done(function(script, textStatus) {});
->>>>>>> e093a572
     }
 
     // TODO: clean this up
