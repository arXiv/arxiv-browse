--- conflicted
+++ resolved
@@ -122,19 +122,16 @@
           }).fail(function() {
             console.error("failed to load gotitpub script (on cookie check)", arguments)
           });
-<<<<<<< HEAD
         } else if (key === "alphaxiv-toggle") {
           $.cachedScript(scripts["alphaxiv"]).done(function(script, textStatus) {
             console.log(textStatus);
           }).fail(function() {
             console.error("failed to load alphaxiv script (on cookie check)", arguments)
-=======
         } else if (key === "huggingface-toggle") {
           $.cachedScript(scripts["huggingface"]).done(function(script, textStatus) {
             console.log(textStatus);
           }).fail(function() {
             console.error("failed to load huggingface script (on cookie check)", arguments)
->>>>>>> 2f24bc64
           });
         }
       }
@@ -238,19 +235,16 @@
       }).fail(function() {
         console.error("failed to load gotitpub script (on lab toggle)", arguments)
       });
-<<<<<<< HEAD
     } else if ($(this).attr("id") == "alphaxiv-toggle") {
       $.cachedScript(scripts["alphaxiv"]).done(function(script, textStatus) {
         console.log(textStatus, "alphaxiv (on lab toggle)");
       }).fail(function() {
         console.error("failed to load alphaxiv script (on lab toggle)", arguments)
-=======
     } else if ($(this).attr("id") == "huggingface-toggle") {
       $.cachedScript(scripts["huggingface"]).done(function(script, textStatus) {
         console.log(textStatus, "huggingface (on lab toggle)");
       }).fail(function() {
         console.error("failed to load huggingface script (on lab toggle)", arguments)
->>>>>>> 2f24bc64
       });
     }
   
