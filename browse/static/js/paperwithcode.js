(function () {
  var styleUrl = $('#paperwithcode-toggle').data('style-url');
  var linkElement = document.createElement('link');
  linkElement.setAttribute('rel', 'stylesheet');
  linkElement.setAttribute('type', 'text/css');
  linkElement.setAttribute('href', styleUrl);
  document.head.appendChild(linkElement);

  var arxivId = window.location.pathname.split('/').reverse()[0];
  arxivId = '1909.11065';
  var pwcApiUrl = 'https://arxiv.paperswithcode.com/api/v0/papers/' + arxivId;
  var $output = $('#pwc-output');
  $.get(pwcApiUrl).done(function (response) {
    render(response);
  }).fail(function (response) {
    render(null);
  });

  var icons = {
    github: '<svg xmlns="http://www.w3.org/2000/svg" class="pwc-icon" viewBox="0 0 512 512"><path d="M256 32C132.3 32 32 134.9 32 261.7c0 101.5 64.2 187.5 153.2 217.9a17.56 17.56 0 003.8.4c8.3 0 11.5-6.1 11.5-11.4 0-5.5-.2-19.9-.3-39.1a102.4 102.4 0 01-22.6 2.7c-43.1 0-52.9-33.5-52.9-33.5-10.2-26.5-24.9-33.6-24.9-33.6-19.5-13.7-.1-14.1 1.4-14.1h.1c22.5 2 34.3 23.8 34.3 23.8 11.2 19.6 26.2 25.1 39.6 25.1a63 63 0 0025.6-6c2-14.8 7.8-24.9 14.2-30.7-49.7-5.8-102-25.5-102-113.5 0-25.1 8.7-45.6 23-61.6-2.3-5.8-10-29.2 2.2-60.8a18.64 18.64 0 015-.5c8.1 0 26.4 3.1 56.6 24.1a208.21 208.21 0 01112.2 0c30.2-21 48.5-24.1 56.6-24.1a18.64 18.64 0 015 .5c12.2 31.6 4.5 55 2.2 60.8 14.3 16.1 23 36.6 23 61.6 0 88.2-52.4 107.6-102.3 113.3 8 7.1 15.2 21.1 15.2 42.5 0 30.7-.3 55.5-.3 63 0 5.4 3.1 11.5 11.4 11.5a19.35 19.35 0 004-.4C415.9 449.2 480 363.1 480 261.7 480 134.9 379.7 32 256 32z"></path></svg>',
    pwc: '<svg xmlns="http://www.w3.org/2000/svg" class="pwc-icon pwc-icon-primary" viewBox="0 0 512 512" ><path stroke="#21cbce" fill="#21cbce" d="M88 128h48v256H88zM232 128h48v256h-48zM160 144h48v224h-48zM304 144h48v224h-48zM376 128h48v256h-48z"></path><path stroke="#21cbce" fill="#21cbce" d="M104 104V56H16v400h88v-48H64V104zM408 56v48h40v304h-40v48h88V56z"></path></svg>'
  }

  function render (data) {
    $output.html('');
    if (data === null) {
      $output.html('<p>This paper has not been found in the Papers with Code database. If you are one of the registered authors of this paper, you can link your code on your <a href="https://arxiv.org/user">arxiv user page</a></p>');
      return
    }
    if (data.error) return;

    $output.append('<h3>Official Code</h3>');

    if (data.official) {
      let link = $('<a target="_blank"></a>');
      link.attr('href', data.official.url);
      link
        .append(icons.github)
        .append(document.createTextNode(data.official.url));
      $output.append(link);
    } else {
      let link = $('<a target="_blank">you can submit it here</a>');
      link.attr('href', data.paper_url);
      $output
        .append('No official code found; ')
        .append(link);
    }

    $output.append('<h3>Community Code</h3>');

    if (data.unofficial_count === 0) {
<<<<<<< HEAD
      let link = $('<a target="_blank">${icons.pwc}Paper With Code</a>');
      link.attr('href', data.paper_url);
      $output
        .append('Submit your implementations of this paper on ')
        .append(link);
=======
      output += `Submit your implementations of this paper on <a target="_blank" href="${data.paper_url}">${icons.pwc}Papers With Code</a>`;
>>>>>>> cceead11
    } else {
      let link = $('<a class="pwc-code-link" target="_blank"></a>');
      link.attr('href', data.paper_url + '#code');
      link
        .append(icons.pwc)
        .append(' ')
        .append(document.createTextNode(data.unofficial_count))
        .append(` code implementation${data.unofficial_count > 1 ? 's': ''}`);

      if (data.frameworks.length === 1) {
        link
          .append(' (in ')
          .append(document.createTextNode(data.frameworks[0]))
          .append(')');
      } else if (data.frameworks.length === 2) {
        link
          .append(' (in ')
          .append(document.createTextNode(data.frameworks.join(' and ')))
          .append(')');
      } else if (data.frameworks.length > 2) {
        link
          .append(' (in ')
          .append(document.createTextNode(data.frameworks.slice(0, -1).join(', ')))
          .append(' and ')
          .append(document.createTextNode(data.frameworks[data.frameworks.length - 1]))
          .append(')');
      }

      $output.append(link);
    }
  }
})();<|MERGE_RESOLUTION|>--- conflicted
+++ resolved
@@ -49,15 +49,11 @@
     $output.append('<h3>Community Code</h3>');
 
     if (data.unofficial_count === 0) {
-<<<<<<< HEAD
-      let link = $('<a target="_blank">${icons.pwc}Paper With Code</a>');
+      let link = $('<a target="_blank">${icons.pwc}Papers With Code</a>');
       link.attr('href', data.paper_url);
       $output
         .append('Submit your implementations of this paper on ')
         .append(link);
-=======
-      output += `Submit your implementations of this paper on <a target="_blank" href="${data.paper_url}">${icons.pwc}Papers With Code</a>`;
->>>>>>> cceead11
     } else {
       let link = $('<a class="pwc-code-link" target="_blank"></a>');
       link.attr('href', data.paper_url + '#code');
