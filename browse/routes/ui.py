"""Provides the user interfaces for browse."""
import re
from datetime import datetime
from typing import Any, Callable, Dict, Mapping, Tuple, Union
from http import HTTPStatus as status
import bcrypt
import geoip2.database
from arxiv import taxonomy
from arxiv.base import logging
from arxiv.base.urls.clickthrough import is_hash_valid
from flask import (
    Blueprint,
    Response,
    current_app,
    redirect,
    render_template,
    request,
    session,
    url_for,
)
from werkzeug.exceptions import BadRequest, InternalServerError, NotFound

from browse.controllers import (
    abs_page,
    archive_page,
    home_page,
    list_page,
    prevnext,
    stats_page,
    tb_page,
)
from browse.controllers.bibtexcite import bibtex_citation
from browse.controllers.cookies import cookies_to_set, get_cookies_page
from browse.controllers.year import year_page
from browse.exceptions import AbsNotFound
from browse.services.database import get_institution
from browse.config import settings

logger = logging.getLogger(__name__)
geoip_reader = None

blueprint = Blueprint("browse", __name__, url_prefix="/")


@blueprint.record_once
def load_global_data(_) -> None: # type: ignore
    """Load global data."""
    if current_app.config["BROWSE_ANALYTICS_ENABLED"]:
        global geoip_reader
        try:
            geoip_reader = geoip2.database.Reader("data/GeoLite2-City.mmdb")
        except Exception as ex:
            logger.error("problem loading geoip database: %s", ex)


@blueprint.context_processor
def inject_now() -> Dict:
    """Inject current datetime into request context."""
    return dict(request_datetime=datetime.now())


@blueprint.before_request
def before_request() -> None:
<<<<<<< HEAD
    """Get geo data and institutional affiliation from ip address."""
    global geoip_reader
    try:
        if geoip_reader:
            # For new db or new session vars, can force a re-check by incrementing 'geoip.version'.
            geoip_version = "1"
            if (
                "geoip.version" not in session
                or session["geoip.version"] != geoip_version
            ):
                session["geoip.version"] = geoip_version
                # https://geoip2.readthedocs.io/en/latest/
                response = geoip_reader.city(request.remote_addr) # type: ignore
                if response:
                    if response.continent:
                        session["continent"] = {
                            "code": response.continent.code,
                            "name": response.continent.names["en"],
                        }
                    if response.country and response.country.iso_code:
                        session['country'] = response.country.iso_code
                    if (response.subdivisions
                        and response.subdivisions.most_specific
                        and response.subdivisions.most_specific.iso_code):
                        session['subnational'] = response.subdivisions.most_specific.iso_code
                    if response.city and response.city.name:
                        session["city"] = response.city.name
    # except AddressNotFoundError as ex:
    #    logger.debug('problem getting match on IP: %s', ex)
    except ValueError as ex:
        logger.debug("problem with IP address format: %s", ex)
    except Exception as ex:
        logger.debug("problem using geoip: %s", ex)

    try:
        if "hashed_user_id" not in session:
            if hasattr(request, "auth") and hasattr(request.auth, "user"):
                user_id = str(request.auth.user.user_id).encode("utf-8")
                salt = bcrypt.gensalt()
                tmp = bcrypt.hashpw(user_id, salt)
                hashed_user_id = str(tmp, "utf-8")
                session["hashed_user_id"] = hashed_user_id
    except Exception as ex:
        logger.debug("problem creating hashed_user_id: %s", ex)

    try:
        # Institution: store first institution found in a cookie.
        #   Users who visit multiple institutions keep first until session expires.
        #   Multiple device/browsers have separate pendo sessions
        if "institution" not in session or "institution_id" not in session:
            inst_hash = get_institution(request.remote_addr)
            if inst_hash != None and inst_hash.get("id") != None:
                session["institution_id"] = inst_hash.get("id")
                session["institution"] = inst_hash.get("label")
    except Exception as ex:
        logger.debug("problem looking up institution: %s", ex)

=======
    """ Get geo data and institutional affiliation from ip address. """
    if current_app.config["BROWSE_ANALYTICS_ENABLED"]:
        global geoip_reader
        try:
            if geoip_reader:
                # For new db or new session vars, can force a re-check by incrementing 'geoip.version'.
                geoip_version = "1"
                if (
                    "geoip.version" not in session
                    or session["geoip.version"] != geoip_version
                ):
                    session["geoip.version"] = geoip_version
                    # https://geoip2.readthedocs.io/en/latest/
                    response = geoip_reader.city(request.remote_addr)
                    if response:
                        if response.continent:
                            session["continent"] = {
                                "code": response.continent.code,
                                "name": response.continent.names["en"],
                            }
                        if response.country and response.country.iso_code:
                            session["country"] = response.country.iso_code
                        if (
                            response.subdivisions
                            and response.subdivisions.most_specific
                            and response.subdivisions.most_specific.iso_code
                        ):
                            session[
                                "subnational"
                            ] = response.subdivisions.most_specific.iso_code
                        if response.city and response.city.name:
                            session["city"] = response.city.name
        # except AddressNotFoundError as ex:
        #    logger.debug('problem getting match on IP: %s', ex)
        except ValueError as ex:
            logger.debug("problem with IP address format: %s", ex)
        except Exception as ex:
            logger.debug("problem using geoip: %s", ex)

        try:
            if "hashed_user_id" not in session:
                if hasattr(request, "auth") and hasattr(request.auth, "user"):  # type: ignore
                    user_id = str(request.auth.user.user_id).encode("utf-8")  # type: ignore
                    salt = bcrypt.gensalt()
                    tmp = bcrypt.hashpw(user_id, salt)
                    hashed_user_id = str(tmp, "utf-8")
                    session["hashed_user_id"] = hashed_user_id
        except Exception as ex:
            logger.debug("problem creating hashed_user_id: %s", ex)
>>>>>>> 12c4b8c4

@blueprint.after_request
def apply_response_headers(response: Response) -> Response:
    """Apply response headers to all responses."""
    """Prevent UI redress attacks."""
    response.headers["Content-Security-Policy"] = "frame-ancestors 'none'"
    response.headers["X-Frame-Options"] = "SAMEORIGIN"

    return response


@blueprint.route("index", methods=["GET"])
@blueprint.route("/", methods=["GET"])
def home() -> Response:
    """Home page view."""
    response, code, headers = home_page.get_home_page()
    if code == status.OK:
        return render_template("home/home.html", **response), code, headers  # type: ignore

    raise InternalServerError("Unexpected error")


@blueprint.route("abs", methods=["GET"])
def bare_abs() -> Any:
    """Check several legacy request parameters."""
    if request.args:
        if "id" in request.args:
            return abstract(request.args["id"])
        elif "archive" in request.args and "papernum" in request.args:
            return abstract(f"{request.args['archive']}/{request.args['papernum']}")
        else:
            for param in request.args:
                # singleton case, where the parameter is the value
                # e.g. /abs?<archive>/\d{7}
                if not request.args[param] and re.match(
                    r"^[a-z\-]+(\.[A-Z]{2})?\/\d{7}$", param
                ):
                    return abstract(param)

    """Return abs-specific 404."""
    raise AbsNotFound


@blueprint.route("abs/", methods=["GET"], defaults={"arxiv_id": ""})
@blueprint.route("abs/<path:arxiv_id>", methods=["GET"])
def abstract(arxiv_id: str) -> Any:
    """Abstract (abs) page view."""
    response, code, headers = abs_page.get_abs_page(arxiv_id)

    if code == status.OK:
        if request.args and "fmt" in request.args and request.args["fmt"] == "txt":
            return Response(response["abs_meta"].raw_safe, mimetype="text/plain")
        return render_template("abs/abs.html", **response), code, headers
    elif code == status.MOVED_PERMANENTLY:
        return redirect(headers["Location"], code=code)
    elif code == status.NOT_MODIFIED:
        return "", code, headers

    raise InternalServerError("Unexpected error")


@blueprint.route("category_taxonomy", methods=["GET"])
def category_taxonomy() -> Any:
    """Display the arXiv category taxonomy."""
    response = {
        "groups": taxonomy.definitions.GROUPS,
        "archives": taxonomy.definitions.ARCHIVES_ACTIVE,
        "categories": taxonomy.definitions.CATEGORIES_ACTIVE,
    }
    return (
        render_template("category_taxonomy.html", **response),
        status.OK,
        None,
    )

@blueprint.route("institutional_banner", methods=["GET"])
def institutional_banner() -> Any:
    try:
        result = get_institution(request.remote_addr)
        if result:
            return (result, status.HTTP_200_OK)
        else:
            return ("{}", status.HTTP_200_OK)
    except Exception as ex:
        return ("", status.HTTP_500_INTERNAL_SERVER_ERROR)

@blueprint.route("tb/", defaults={"arxiv_id": ""}, methods=["GET"])
@blueprint.route("tb/<path:arxiv_id>", methods=["GET"])
def tb(arxiv_id: str) -> Response:
    """Get trackbacks associated with an article."""
    response, code, headers = tb_page.get_tb_page(arxiv_id)

    if code == status.OK:
        return render_template("tb/tb.html", **response), code, headers  # type: ignore
    elif code == status.MOVED_PERMANENTLY:
        return redirect(headers["Location"], code=code)  # type: ignore
    raise InternalServerError("Unexpected error")


@blueprint.route("tb/recent", methods=["GET", "POST"])
def tb_recent() -> Response:
    """Get the recent trackbacks that have been posted across the site."""
    response, code, headers = tb_page.get_recent_tb_page(request.form)

    if code == status.OK:
        return render_template("tb/recent.html", **response), code, headers  # type: ignore
    raise InternalServerError("Unexpected error")


@blueprint.route(
    "tb/redirect/",
    methods=["GET"],
    defaults={"trackback_id": "", "hashed_document_id": ""},
)
@blueprint.route(
    "tb/redirect/<string:trackback_id>/<string:hashed_document_id>", methods=["GET"]
)
def tb_redirect(trackback_id: str, hashed_document_id: str) -> Response:
    """Get the trackback redirect link."""
    response, code, headers = tb_page.get_tb_redirect(trackback_id, hashed_document_id)
    if code == status.MOVED_PERMANENTLY:
        return redirect(headers["Location"], code=code)  # type: ignore
    raise InternalServerError("Unexpected error")


@blueprint.route("prevnext", methods=["GET", "POST"])
def previous_next() -> Tuple[Dict[str, Any], int, Dict[str, Any]]:
    """Previous/Next navigation used on /abs page."""
    return prevnext.get_prevnext(
        request.args.get("id", default=""),
        request.args.get("function", default=""),
        request.args.get("context", default=""),
    )


@blueprint.route("trackback/", methods=["GET"], defaults={"arxiv_id": ""})
@blueprint.route("trackback/<path:arxiv_id>", methods=["GET", "POST"])
def trackback(arxiv_id: str) -> Union[str, Response]:
    """Route to define new trackbacks for papers."""
    raise InternalServerError(f"Not Yet Implemented {arxiv_id}")


@blueprint.route("ct")
def clickthrough() -> Response:
    """Generate redirect for clickthrough links."""
    if 'url' in request.args and 'v' in request.args:
        if is_hash_valid(settings.CLICKTHROUGH_SECRET.get_secret_value(),
                         request.args.get('url'),
                         request.args.get('v')):
            return redirect(request.args.get('url'))  # type: ignore
        else:
            raise BadRequest("Bad click-through redirect")

    raise NotFound


@blueprint.route(
    "list", defaults={"context": "", "subcontext": ""}, methods=["GET", "POST"]
)
@blueprint.route(
    "list/", defaults={"context": "", "subcontext": ""}, methods=["GET", "POST"]
)
@blueprint.route("list/<context>/<subcontext>", methods=["GET", "POST"])
def list_articles(context: str, subcontext: str) -> Response:
    """
    List articles by context, month etc.

    Context might be a context or an archive; Subcontext should be
    'recent', 'new' or a string of format YYMM.
    """
    response, code, headers = list_page.get_listing(context, subcontext)
    if code == status.OK:
        # TODO if it is a HEAD request we don't want to render the template
        return render_template(response["template"], **response), code, headers  # type: ignore
    elif code == status.MOVED_PERMANENTLY:
        return redirect(headers["Location"], code=code)  # type: ignore
    elif code == status.NOT_MODIFIED:
        return "", code, headers  # type: ignore
    return response, code, headers  # type: ignore


@blueprint.route("stats/main", methods=["GET"])
def main() -> Response:
    """Display the stats main page."""
    response, code, headers = stats_page.get_main_stats_page()
    return render_template("stats/main.html", **response), code, headers  # type: ignore



@blueprint.route("stats/today", methods=["GET"])
def stats_today() -> Response:
    """Display statistics about today or a day."""
    if request.args and "date" in request.args:
        date = str(request.args["date"])
    else:
        date = None
    [response, code, headers] = stats_page.get_hourly_stats_page(current_app.config["ARXIV_BUSINESS_TZ"], date)
    return render_template("stats/today.html", **response), code, headers  # type: ignore


@blueprint.route("stats/<string:command>", methods=["GET"])
def stats(command: str) -> Response:
    """Display various statistics about the service."""
    params: Dict = {}
    if request.args and "date" in request.args:
        params["requested_date_str"] = str(request.args["date"])

    getters: Mapping[str, Mapping[str, Union[Callable, Union[Dict, Mapping]]]] = {
        "monthly_submissions": {
            "func": stats_page.get_monthly_submissions_page,
            "params": {},
        },
        "monthly_downloads": {
            "func": stats_page.get_monthly_downloads_page,
            "params": {},
        },
    }
    csv_getters: Mapping[str, Mapping[str, Union[Callable, Union[Dict, Mapping]]]] = {
        "get_hourly": {"func": stats_page.get_hourly_stats_csv, "params": params},
        "get_monthly_downloads": {
            "func": stats_page.get_download_stats_csv,
            "params": {},
        },
        "get_monthly_submissions": {
            "func": stats_page.get_submission_stats_csv,
            "params": {},
        },
    }
    if not command:
        raise NotFound
    if command in csv_getters:
        csv_getter_params: Mapping = csv_getters[command]["params"]  # type: ignore
        [response, code, headers] = csv_getters[command]["func"](  # type: ignore
            **csv_getter_params
        )
        if code == status.OK:
            return response["csv"], code, headers  # type: ignore
    elif command in getters:
        getter_params: Mapping = getters[command]["params"]  # type: ignore
        [response, code, headers] = getters[command]["func"](**getter_params)  # type: ignore
        if code == status.OK:
            return render_template(f"stats/{command}.html", **response), code, headers  # type: ignore
    else:
        raise NotFound
    raise InternalServerError("Unexpected error")


@blueprint.route("format/<arxiv_id>")
def format(arxiv_id: str) -> Response:
    """Get formats article."""
    raise InternalServerError(f"Not yet implemented {arxiv_id}")


@blueprint.route("div/<arxiv_id>")
def div(arxiv_id: str) -> Response:
    """Get div for article."""
    raise InternalServerError(f"Not yet implemented {arxiv_id}")


@blueprint.route("e-print/<arxiv_id>")
def eprint(arxiv_id: str) -> Response:
    """Get e-print (source) for article."""
    raise InternalServerError(f"Not yet implemented {arxiv_id}")


@blueprint.route("html/<arxiv_id>")
def html(arxiv_id: str) -> Response:
    """Get html for article."""
    raise InternalServerError(f"Not yet implemented {arxiv_id}")


@blueprint.route("ps/<arxiv_id>")
def ps(arxiv_id: str) -> Response:
    """Get ps for article."""
    raise InternalServerError(f"Not yet implemented {arxiv_id}")


@blueprint.route("src/<arxiv_id>/anc", defaults={"file_name": None})
@blueprint.route("src/<arxiv_id>/anc/<path:file_name>")
def src(arxiv_id: str, file_name: str) -> Response:
    """Get src for article."""
    raise InternalServerError(f"Not Yet Implemented {arxiv_id} {file_name}")


@blueprint.route("show-email/<path:show_email_hash>/<path:arxiv_id>")
def show_email(show_email_hash: str, arxiv_id: str) -> Response:
    """Show the email for the submitter for an article."""
    raise InternalServerError(f"Not Yet Implemented{show_email_hash} {arxiv_id}")


# Maybe auth protected URL in arxiv-browse?
# ('will the auth service allow paths not defined in it's
#  repo to be protected?')
@blueprint.route("auth/show-endorsers/<path:arxiv_id>")
def show_endorsers(arxiv_id: str) -> Response:
    """Show endorsers for an article."""
    raise InternalServerError(f"Not yet implemented {arxiv_id}")


@blueprint.route("refs/<path:arxiv_id>")
def refs(arxiv_id: str) -> Response:
    """Show the references for an article."""
    raise InternalServerError(f"Not yet implemented {arxiv_id}")


@blueprint.route("cits/<path:arxiv_id>")
def cits(arxiv_id: str) -> Response:
    """Show the citations for an artcile."""
    raise InternalServerError(f"Not yet implemented {arxiv_id}")


@blueprint.route("form")
def form(arxiv_id: str) -> Response:
    """Old form interface to lists of articles."""
    raise InternalServerError(f"Not yet implemented {arxiv_id}")


@blueprint.route("archive/", defaults={"archive": None})
@blueprint.route("archive/<archive>", strict_slashes=False)
def archive(archive: str):  # type: ignore
    """Landing page for an archive."""
    response, code, headers = archive_page.get_archive(archive)
    if code == status.OK or code == status.NOT_FOUND:
        return render_template(response["template"], **response), code, headers
    elif code == status.MOVED_PERMANENTLY:
        return redirect(headers["Location"], code=code)
    elif code == status.NOT_MODIFIED:
        return "", code, headers
    return response, code, headers


@blueprint.route("archive/<archive>/<junk>", strict_slashes=False)
def archive_with_extra(archive: str, junk: str):  # type: ignore
    """
    Archive page with extra, 301 redirect to just the archive.

    This handles some odd URLs that have ended up in search engines.
    See also ARXIVOPS-2119.
    """
    return redirect(url_for("browse.archive", archive=archive), code=301)


@blueprint.route("year/<archive>")
@blueprint.route("year/<archive>/")
def year_default(archive: str):  # type: ignore
    """Year's stats for an archive."""
    response, code, headers = year_page(archive, None)
    if code == status.TEMPORARY_REDIRECT:
        return "", code, headers
    return render_template("year.html", **response), code, headers


@blueprint.route("year/<archive>/<int:year>/")
@blueprint.route("year/<archive>/<int:year>")
def year(archive: str, year: int):  # type: ignore
    """Year's stats for an archive."""
    response, code, headers = year_page(archive, year)
    if code == status.TEMPORARY_REDIRECT:
        return "", code, headers
    return render_template("year.html", **response), code, headers


@blueprint.route("cookies", defaults={"set": ""})
@blueprint.route("cookies/<set>", methods=["POST", "GET"])
def cookies(set):  # type: ignore
    """Cookies landing page and setter."""
    is_debug = request.args.get("debug", None) is not None
    if request.method == "POST":
        debug = {"debug": "1"} if is_debug else {}
        resp = redirect(url_for("browse.cookies", **debug)) # type: ignore
        for ctoset in cookies_to_set(request):
            resp.set_cookie(**ctoset) # type: ignore
        return resp
    response, code, headers = get_cookies_page(is_debug)
    return render_template("cookies.html", **response), code, headers


@blueprint.route('bibtex/<path:arxiv_id>', methods=['GET'])
def bibtex(arxiv_id: str):  # type: ignore
    """Bibtex for a paper."""
    return bibtex_citation(arxiv_id)<|MERGE_RESOLUTION|>--- conflicted
+++ resolved
@@ -20,6 +20,7 @@
 )
 from werkzeug.exceptions import BadRequest, InternalServerError, NotFound
 
+from browse.config import settings
 from browse.controllers import (
     abs_page,
     archive_page,
@@ -45,7 +46,7 @@
 @blueprint.record_once
 def load_global_data(_) -> None: # type: ignore
     """Load global data."""
-    if current_app.config["BROWSE_ANALYTICS_ENABLED"]:
+    if settings.BROWSE_ANALYTICS_ENABLED:
         global geoip_reader
         try:
             geoip_reader = geoip2.database.Reader("data/GeoLite2-City.mmdb")
@@ -61,67 +62,8 @@
 
 @blueprint.before_request
 def before_request() -> None:
-<<<<<<< HEAD
-    """Get geo data and institutional affiliation from ip address."""
-    global geoip_reader
-    try:
-        if geoip_reader:
-            # For new db or new session vars, can force a re-check by incrementing 'geoip.version'.
-            geoip_version = "1"
-            if (
-                "geoip.version" not in session
-                or session["geoip.version"] != geoip_version
-            ):
-                session["geoip.version"] = geoip_version
-                # https://geoip2.readthedocs.io/en/latest/
-                response = geoip_reader.city(request.remote_addr) # type: ignore
-                if response:
-                    if response.continent:
-                        session["continent"] = {
-                            "code": response.continent.code,
-                            "name": response.continent.names["en"],
-                        }
-                    if response.country and response.country.iso_code:
-                        session['country'] = response.country.iso_code
-                    if (response.subdivisions
-                        and response.subdivisions.most_specific
-                        and response.subdivisions.most_specific.iso_code):
-                        session['subnational'] = response.subdivisions.most_specific.iso_code
-                    if response.city and response.city.name:
-                        session["city"] = response.city.name
-    # except AddressNotFoundError as ex:
-    #    logger.debug('problem getting match on IP: %s', ex)
-    except ValueError as ex:
-        logger.debug("problem with IP address format: %s", ex)
-    except Exception as ex:
-        logger.debug("problem using geoip: %s", ex)
-
-    try:
-        if "hashed_user_id" not in session:
-            if hasattr(request, "auth") and hasattr(request.auth, "user"):
-                user_id = str(request.auth.user.user_id).encode("utf-8")
-                salt = bcrypt.gensalt()
-                tmp = bcrypt.hashpw(user_id, salt)
-                hashed_user_id = str(tmp, "utf-8")
-                session["hashed_user_id"] = hashed_user_id
-    except Exception as ex:
-        logger.debug("problem creating hashed_user_id: %s", ex)
-
-    try:
-        # Institution: store first institution found in a cookie.
-        #   Users who visit multiple institutions keep first until session expires.
-        #   Multiple device/browsers have separate pendo sessions
-        if "institution" not in session or "institution_id" not in session:
-            inst_hash = get_institution(request.remote_addr)
-            if inst_hash != None and inst_hash.get("id") != None:
-                session["institution_id"] = inst_hash.get("id")
-                session["institution"] = inst_hash.get("label")
-    except Exception as ex:
-        logger.debug("problem looking up institution: %s", ex)
-
-=======
     """ Get geo data and institutional affiliation from ip address. """
-    if current_app.config["BROWSE_ANALYTICS_ENABLED"]:
+    if settings.BROWSE_ANALYTICS_ENABLED:
         global geoip_reader
         try:
             if geoip_reader:
@@ -169,7 +111,6 @@
                     session["hashed_user_id"] = hashed_user_id
         except Exception as ex:
             logger.debug("problem creating hashed_user_id: %s", ex)
->>>>>>> 12c4b8c4
 
 @blueprint.after_request
 def apply_response_headers(response: Response) -> Response:
