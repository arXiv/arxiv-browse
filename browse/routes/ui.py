"""Provides the user intefaces for browse."""
import re
from typing import Union
from flask import Blueprint, render_template, request, Response, session, \
    redirect, current_app
from werkzeug.exceptions import InternalServerError, BadRequest, NotFound

from arxiv import status
from arxiv.base import logging
from arxiv.base.urls.clickthrough import is_hash_valid
from browse.controllers import abs_page, archive_page, home_page, list_page, \
    prevnext, tb_page
from browse.exceptions import AbsNotFound
from browse.services.database import get_institution

logger = logging.getLogger(__name__)

blueprint = Blueprint('browse', __name__, url_prefix='/')


@blueprint.before_request
def before_request() -> None:
    """Get instituional affiliation from session."""
    if 'institution' not in session:
        logger.debug('Adding institution to session')
        session['institution'] = get_institution(request.remote_addr)


@blueprint.after_request
def apply_response_headers(response: Response) -> Response:
    """Apply response headers to all responses."""
    """Prevent UI redress attacks."""
    response.headers['Content-Security-Policy'] = "frame-ancestors 'none'"
    response.headers['X-Frame-Options'] = 'SAMEORIGIN'

    return response


@blueprint.route('/', methods=['GET'])
def home() -> Response:
    """Home page view."""
    response, code, headers = home_page.get_home_page()
    logger.debug("Home page.")
    if request.session:
        # logger.debug("Got session: \n%s", request.session)
        logger.debug(request.session.user.username)
    if code == status.HTTP_200_OK:
        return render_template('home/home.html', **response), code, headers  # type: ignore

    raise InternalServerError('Unexpected error')


@blueprint.route('abs', methods=['GET'])
def bare_abs() -> Response:
    """Check several legacy request parameters."""
    if request.args:
        if 'id' in request.args:
            return abstract(request.args['id'])  # type: ignore
        elif 'archive' in request.args and 'papernum' in request.args:
            return abstract(  # type: ignore
                f"{request.args['archive']}/{request.args['papernum']}")
        else:
            for param in request.args:
                # singleton case, where the parameter is the value
                # e.g. /abs?<archive>/\d{7}
                if not request.args[param] \
                   and re.match(r'^[a-z\-]+(\.[A-Z]{2})?\/\d{7}$', param):
                    return abstract(param)  # type: ignore

    """Return abs-specific 404."""
    raise AbsNotFound


@blueprint.route('abs/', methods=['GET'], defaults={'arxiv_id': ''})
@blueprint.route('abs/<path:arxiv_id>', methods=['GET'])
def abstract(arxiv_id: str) -> Response:
    """Abstract (abs) page view."""
    response, code, headers = abs_page.get_abs_page(arxiv_id)

    if code == status.HTTP_200_OK:
        if request.args \
                and 'fmt' in request.args \
                and request.args['fmt'] == 'txt':
            return Response(
                response['abs_meta'].raw_safe,
                mimetype='text/plain')
        return render_template('abs/abs.html', **response), code, headers  # type: ignore
    elif code == status.HTTP_301_MOVED_PERMANENTLY:
        return redirect(headers['Location'], code=code)  # type: ignore
    elif code == status.HTTP_304_NOT_MODIFIED:
        return '', code, headers  # type: ignore

    raise InternalServerError('Unexpected error')


@blueprint.route('tb/', defaults={'arxiv_id': ''}, methods=['GET'])
@blueprint.route('tb/<path:arxiv_id>', methods=['GET'])
def tb(arxiv_id: str) -> Response:
    """Get trackbacks associated with an article."""
    response, code, headers = tb_page.get_tb_page(arxiv_id)

    if code == status.HTTP_200_OK:
        return render_template('tb/tb.html', **response), code, headers  # type: ignore
    elif code == status.HTTP_301_MOVED_PERMANENTLY:
        return redirect(headers['Location'], code=code)  # type: ignore
    raise InternalServerError('Unexpected error')


@blueprint.route('tb/recent', methods=['GET', 'POST'])
def tb_recent() -> Response:
    """Get the recent trackbacks that have been posted across the site."""
    response, code, headers = tb_page.get_recent_tb_page(request.form)

    if code == status.HTTP_200_OK:
        return render_template('tb/recent.html', **response), code, headers  # type: ignore
    raise InternalServerError('Unexpected error')


@blueprint.route('tb/redirect/',
                 methods=['GET'],
                 defaults={'trackback_id': '', 'hashed_document_id': ''})
@blueprint.route('tb/redirect/<string:trackback_id>/<string:hashed_document_id>',
                 methods=['GET'])
def tb_redirect(trackback_id: str, hashed_document_id: str) -> Response:
    """Get the trackback redirect link."""
    response, code, headers = tb_page.get_tb_redirect(trackback_id,
                                                      hashed_document_id)
    if code == status.HTTP_301_MOVED_PERMANENTLY:
        return redirect(headers['Location'], code=code)  # type: ignore
    raise InternalServerError('Unexpected error')


@blueprint.route('prevnext', methods=['GET', 'POST'])
def previous_next() -> Union[str, Response]:
    """Previous/Next navigation used on /abs page."""
    if not request.args:
        raise BadRequest
    response, code, headers = prevnext.get_prevnext(request.args)
    if code == status.HTTP_301_MOVED_PERMANENTLY:
        return redirect(headers['Location'], code=code)  # type: ignore
    raise InternalServerError('Unexpected error')


@blueprint.route('trackback/', methods=['GET'], defaults={'arxiv_id': ''})
@blueprint.route('trackback/<path:arxiv_id>', methods=['GET', 'POST'])
def trackback(arxiv_id: str) -> Union[str, Response]:
    """Route to define new trackbacks for papers."""
    raise InternalServerError(f'Not Yet Implemented {arxiv_id}')


@blueprint.route('ct')
def clickthrough() -> Response:
    """Generate redirect for clickthrough links."""
    if 'url' in request.args and 'v' in request.args:
        if is_hash_valid(current_app.config['CLICKTHROUGH_SECRET'],
                         request.args.get('url'),
                         request.args.get('v')):
            return redirect(request.args.get('url'))  # type: ignore
        else:
            raise BadRequest('Bad click-through redirect')

    raise NotFound

<<<<<<< HEAD

@blueprint.route('list', defaults={'context': '', 'subcontext': ''})
@blueprint.route('list/', defaults={'context': '', 'subcontext': ''})
=======
@blueprint.route('list', defaults={'context': '', 'subcontext': ''},
                 methods=['GET', 'POST'])
@blueprint.route('list/', defaults={'context': '', 'subcontext': ''},
                 methods=['GET', 'POST'])
>>>>>>> d925c3aa
@blueprint.route('list/<context>/<subcontext>', methods=['GET', 'POST'])
def list_articles(context: str, subcontext: str) -> Response:
    """List articles by context, month etc.

    Context might be a context or an archive Subcontext should be
    'recent' 'new' or a string of format yymm
    """
    if request.args.get('archive', None) is not None:
        context = request.args.get('archive')  # type: ignore
    if request.args.get('year', None):
        subcontext = request.args.get('year')  # type: ignore
        month = request.args.get('month', None)
        if month and month != 'all':
            subcontext = subcontext + request.args.get('month')  # type: ignore

    response, code, headers = list_page.get_listing(  # type: ignore
        context, subcontext, request.args.get('skip'), request.args.get('show'))
    if code == status.HTTP_200_OK:
        # TODO if it is a HEAD request we don't want to render the template
        return render_template(response['template'], **response), code, headers  # type: ignore
    elif code == status.HTTP_301_MOVED_PERMANENTLY:
        return redirect(headers['Location'], code=code)  # type: ignore
    elif code == status.HTTP_304_NOT_MODIFIED:
        return '', code, headers  # type: ignore
    else:
        return response, code, headers  # type: ignore


@blueprint.route('format/<arxiv_id>')
def format(arxiv_id: str) -> Response:
    """Get formats article."""
    raise InternalServerError(f'Not yet implemented {arxiv_id}')


@blueprint.route('pdf/<arxiv_id>')
def pdf(arxiv_id: str) -> Response:
    """Get PDF for article."""
    raise InternalServerError(f'Not yet implemented {arxiv_id}')


@blueprint.route('div/<arxiv_id>')
def div(arxiv_id: str) -> Response:
    """Get div for article."""
    raise InternalServerError(f'Not yet implemented {arxiv_id}')


@blueprint.route('e-print/<arxiv_id>')
def eprint(arxiv_id: str) -> Response:
    """Get e-print (source) for article."""
    raise InternalServerError(f'Not yet implemented {arxiv_id}')


@blueprint.route('html/<arxiv_id>')
def html(arxiv_id: str) -> Response:
    """Get html for article."""
    raise InternalServerError(f'Not yet implemented {arxiv_id}')


@blueprint.route('ps/<arxiv_id>')
def ps(arxiv_id: str) -> Response:
    """Get ps for article."""
    raise InternalServerError(f'Not yet implemented {arxiv_id}')


@blueprint.route('src/<arxiv_id>/anc', defaults={'file_name': None})
@blueprint.route('src/<arxiv_id>/anc/<path:file_name>')
def src(arxiv_id: str, file_name: str) -> Response:
    """Get src for article."""
    raise InternalServerError(f'Not Yet Implemented {arxiv_id} {file_name}')


@blueprint.route('show-email/<path:show_email_hash>/<path:arxiv_id>')
def show_email(show_email_hash: str, arxiv_id: str) -> Response:
    """Show the email for the submitter for an article."""
    raise InternalServerError(
        f'Not Yet Implemented{show_email_hash} {arxiv_id}')


# Maybe auth protected URL in arxiv-browse?
# ('will the auth service allow paths not defined in it's
#  repo to be protected?')
@blueprint.route('auth/show-endorsers/<path:arxiv_id>')
def show_endorsers(arxiv_id: str) -> Response:
    """Show endorsers for an article."""
    raise InternalServerError(f'Not yet implemented {arxiv_id}')


@blueprint.route('refs/<path:arxiv_id>')
def refs(arxiv_id: str) -> Response:
    """Show the references for an article."""
    raise InternalServerError(f'Not yet implemented {arxiv_id}')


@blueprint.route('cits/<path:arxiv_id>')
def cits(arxiv_id: str) -> Response:
    """Show the citations for an artcile."""
    raise InternalServerError(f'Not yet implemented {arxiv_id}')


@blueprint.route('form')
def form(arxiv_id: str) -> Response:
    """Old form interface to lists of articles."""
    raise InternalServerError(f'Not yet implemented {arxiv_id}')


@blueprint.route('archive/', defaults={'archive': None})
@blueprint.route('archive/<archive>')
def archive(archive: str):  # type: ignore
    """Landing page for an archive."""
    response, code, headers = archive_page.get_archive(archive)  # type: ignore
    if code == status.HTTP_200_OK or code == status.HTTP_404_NOT_FOUND:
        return render_template(response['template'], **response), code, headers
    elif code == status.HTTP_301_MOVED_PERMANENTLY:
        return redirect(headers['Location'], code=code)
    elif code == status.HTTP_304_NOT_MODIFIED:
        return '', code, headers
    else:
        return response, code, headers


@blueprint.route('year/<archive>/<year>')
def year(archive: str, year: str) -> Response:
    """Year's stats for an archive."""
    raise InternalServerError('Not yet implemented')<|MERGE_RESOLUTION|>--- conflicted
+++ resolved
@@ -161,16 +161,10 @@
 
     raise NotFound
 
-<<<<<<< HEAD
-
-@blueprint.route('list', defaults={'context': '', 'subcontext': ''})
-@blueprint.route('list/', defaults={'context': '', 'subcontext': ''})
-=======
 @blueprint.route('list', defaults={'context': '', 'subcontext': ''},
                  methods=['GET', 'POST'])
 @blueprint.route('list/', defaults={'context': '', 'subcontext': ''},
                  methods=['GET', 'POST'])
->>>>>>> d925c3aa
 @blueprint.route('list/<context>/<subcontext>', methods=['GET', 'POST'])
 def list_articles(context: str, subcontext: str) -> Response:
     """List articles by context, month etc.
