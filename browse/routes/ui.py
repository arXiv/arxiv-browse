--- conflicted
+++ resolved
@@ -63,13 +63,8 @@
 
 @blueprint.before_request
 def before_request() -> None:
-<<<<<<< HEAD
     """ Get geo data and institutional affiliation from ip address. """
     if settings.BROWSE_ANALYTICS_ENABLED:
-=======
-    """Get geo data and institutional affiliation from ip address."""
-    if current_app.config["BROWSE_ANALYTICS_ENABLED"]:
->>>>>>> 8ed283fb
         global geoip_reader
         try:
             if geoip_reader:
@@ -457,8 +452,7 @@
 
 @blueprint.route('bibtex/<path:arxiv_id>', methods=['GET'])
 def bibtex(arxiv_id: str):  # type: ignore
-<<<<<<< HEAD
-    """Bibtex for a paper."""
+    """BibTeX for a paper."""
     return bibtex_citation(arxiv_id)
 
 
@@ -480,8 +474,4 @@
 def robots_txt() -> Response:
     """Robots.txt endpoint."""
     #This is intended for browse.arxiv.org before this code is at arxiv.org
-    return make_response("User-agent: * \nDisallow: /", 200)
-=======
-    """BibTeX for a paper."""
-    return bibtex_citation(arxiv_id)
->>>>>>> 8ed283fb
+    return make_response("User-agent: * \nDisallow: /", 200)