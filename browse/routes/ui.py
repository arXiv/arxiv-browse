--- conflicted
+++ resolved
@@ -130,12 +130,7 @@
         raise BadRequest
     response, code, headers = prevnext.get_prevnext(request.args)
     if code == status.HTTP_301_MOVED_PERMANENTLY:
-<<<<<<< HEAD
-        return redirect(headers['Location'], code=code)
-
-=======
         return redirect(headers['Location'], code=code)  # type: ignore
->>>>>>> 0b90bcda
     raise InternalServerError('Unexpected error')
 
 
