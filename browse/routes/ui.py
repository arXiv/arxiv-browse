"""Provides the user intefaces for browse."""
import re
from typing import Union
from flask import Blueprint, render_template, request, Response, session, \
    redirect, current_app
from werkzeug.exceptions import InternalServerError, BadRequest, NotFound

from arxiv import status
from arxiv.base.urls.clickthrough import is_hash_valid
<<<<<<< HEAD
from browse.controllers import abs_page, home_page, prevnext
=======
from browse.controllers import abs_page, home_page
>>>>>>> dabca5a3
from browse.exceptions import AbsNotFound
from browse.services.database import get_institution

blueprint = Blueprint('browse', __name__, url_prefix='/')


@blueprint.before_request
def before_request() -> None:
    """Get instituional affiliation from session."""
    if 'institution' not in session:
        session['institution'] = get_institution(request.remote_addr)


@blueprint.after_request
def apply_response_headers(response: Response) -> Response:
    """Apply response headers to all responses."""
    """Prevent UI redress attacks."""
    response.headers['Content-Security-Policy'] = "frame-ancestors 'none'"
    response.headers['X-Frame-Options'] = 'SAMEORIGIN'

    return response


@blueprint.route('/', methods=['GET'])
def home() -> Response:
    """Home page view."""
    response, code, headers = home_page.get_home_page()
    if code == status.HTTP_200_OK:
        return render_template('home/home.html', **response), code, headers

    raise InternalServerError('Unexpected error')


@blueprint.route('abs', methods=['GET'])
def bare_abs() -> Response:
    """Check several legacy request parameters."""
    if request.args:
        if 'id' in request.args:
            return abstract(request.args['id'])
        elif 'archive' in request.args and 'papernum' in request.args:
            return abstract(
                f"{request.args['archive']}/{request.args['papernum']}")
        else:
            for param in request.args:
                # singleton case, where the parameter is the value
                # e.g. /abs?<archive>/\d{7}
                if not request.args[param] \
                   and re.match(r'^[a-z\-]+(\.[A-Z]{2})?\/\d{7}$', param):
                    return abstract(param)

    """Return abs-specific 404."""
    raise AbsNotFound


@blueprint.route('abs/', methods=['GET'], defaults={'arxiv_id': ''})
@blueprint.route('abs/<path:arxiv_id>', methods=['GET'])
def abstract(arxiv_id: str) -> Response:
    """Abstract (abs) page view."""
    response, code, headers = abs_page.get_abs_page(arxiv_id)

    if code == status.HTTP_200_OK:
        if request.args \
                and 'fmt' in request.args \
                and request.args['fmt'] == 'txt':
            return Response(
                response['abs_meta'].raw_safe,
                mimetype='text/plain')
        return render_template('abs/abs.html', **response), code, headers
    elif code == status.HTTP_301_MOVED_PERMANENTLY:
        return redirect(headers['Location'], code=code)
    elif code == status.HTTP_304_NOT_MODIFIED:
        return '', code, headers

    raise InternalServerError('Unexpected error')


<<<<<<< HEAD
@blueprint.route('prevnext', methods=['GET', 'POST'])
def previous_next() -> Union[str, Response]:
    """Previous/Next navigation used on /abs page."""
    if not request.args:
        raise BadRequest
    response, code, headers = prevnext.get_prevnext(request.args)
    if code == status.HTTP_301_MOVED_PERMANENTLY:
        return redirect(headers['Location'], code=code)
    raise InternalServerError('Unexpected error')


=======
>>>>>>> dabca5a3
@blueprint.route('trackback/', methods=['GET'], defaults={'arxiv_id': ''})
@blueprint.route('trackback/<path:arxiv_id>', methods=['GET', 'POST'])
def trackback(arxiv_id: str) -> Union[str, Response]:
    """Route to define new trackbacks for papers."""
    raise InternalServerError(f'Not Yet Implemented {arxiv_id}')


@blueprint.route('ct')
def clickthrough() -> Response:
    """Generate redirect for clickthrough links."""
    if 'url' in request.args and 'v' in request.args:
        if is_hash_valid(current_app.config['CLICKTHROUGH_SECRET'],
                         request.args.get('url'),
                         request.args.get('v')):
            return redirect(request.args.get('url'))
        else:
            raise BadRequest('Bad click-through redirect')

    raise NotFound


@blueprint.route('list/<context>/<subcontext>')
def list_articles(current_context: str, yymm: str) -> Response:
    """
    List articles by context, month etc.

    Context might be a context or an archive
    Subcontext should be 'recent' 'new' or a string of format yymm
    """
    raise InternalServerError(f'Not yet implemented {current_context} {yymm}')


@blueprint.route('format/<arxiv_id>')
def format(arxiv_id: str) -> Response:
    """Get formats article."""
    raise InternalServerError(f'Not yet implemented {arxiv_id}')


@blueprint.route('pdf/<arxiv_id>')
def pdf(arxiv_id: str) -> Response:
    """Get PDF for article."""
    raise InternalServerError(f'Not yet implemented {arxiv_id}')


@blueprint.route('div/<arxiv_id>')
def div(arxiv_id: str) -> Response:
    """Get div for article."""
    raise InternalServerError(f'Not yet implemented {arxiv_id}')


@blueprint.route('e-print/<arxiv_id>')
def eprint(arxiv_id: str) -> Response:
    """Get e-print (source) for article."""
    raise InternalServerError(f'Not yet implemented {arxiv_id}')


@blueprint.route('html/<arxiv_id>')
def html(arxiv_id: str) -> Response:
    """Get html for article."""
    raise InternalServerError(f'Not yet implemented {arxiv_id}')


@blueprint.route('ps/<arxiv_id>')
def ps(arxiv_id: str) -> Response:
    """Get ps for article."""
    raise InternalServerError(f'Not yet implemented {arxiv_id}')


@blueprint.route('src/<arxiv_id>/anc', defaults={'file_name': None})
@blueprint.route('src/<arxiv_id>/anc/<path:file_name>')
def src(arxiv_id: str, file_name: str) -> Response:
    """Get src for article."""
    raise InternalServerError(f'Not Yet Implemented {arxiv_id} {file_name}')


@blueprint.route('tb/<path:arxiv_id>')
def tb(arxiv_id: str) -> Response:
    """Get trackbacks for article."""
    raise InternalServerError(f'Not yet implemented {arxiv_id}')


@blueprint.route('show-email/<path:show_email_hash>/<path:arxiv_id>')
def show_email(show_email_hash: str, arxiv_id: str) -> Response:
    """Show the email for the submitter for an article."""
    raise InternalServerError(
        f'Not Yet Implemented{show_email_hash} {arxiv_id}')


# Maybe auth protected URL in arxiv-browse?
# ('will the auth service allow paths not defined in it's
#  repo to be protected?')
@blueprint.route('auth/show-endorsers/<path:arxiv_id>')
def show_endorsers(arxiv_id: str) -> Response:
    """Show endorsers for an article."""
    raise InternalServerError(f'Not yet implemented {arxiv_id}')


@blueprint.route('refs/<path:arxiv_id>')
def refs(arxiv_id: str) -> Response:
    """Show the references for an article."""
    raise InternalServerError(f'Not yet implemented {arxiv_id}')


@blueprint.route('cits/<path:arxiv_id>')
def cits(arxiv_id: str) -> Response:
    """Show the citations for an artcile."""
    raise InternalServerError(f'Not yet implemented {arxiv_id}')


@blueprint.route('form')
def form(arxiv_id: str) -> Response:
    """Old form interface to lists of articles."""
    raise InternalServerError(f'Not yet implemented {arxiv_id}')<|MERGE_RESOLUTION|>--- conflicted
+++ resolved
@@ -7,11 +7,7 @@
 
 from arxiv import status
 from arxiv.base.urls.clickthrough import is_hash_valid
-<<<<<<< HEAD
 from browse.controllers import abs_page, home_page, prevnext
-=======
-from browse.controllers import abs_page, home_page
->>>>>>> dabca5a3
 from browse.exceptions import AbsNotFound
 from browse.services.database import get_institution
 
@@ -88,7 +84,6 @@
     raise InternalServerError('Unexpected error')
 
 
-<<<<<<< HEAD
 @blueprint.route('prevnext', methods=['GET', 'POST'])
 def previous_next() -> Union[str, Response]:
     """Previous/Next navigation used on /abs page."""
@@ -100,8 +95,6 @@
     raise InternalServerError('Unexpected error')
 
 
-=======
->>>>>>> dabca5a3
 @blueprint.route('trackback/', methods=['GET'], defaults={'arxiv_id': ''})
 @blueprint.route('trackback/<path:arxiv_id>', methods=['GET', 'POST'])
 def trackback(arxiv_id: str) -> Union[str, Response]:
