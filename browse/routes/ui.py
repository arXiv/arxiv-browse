--- conflicted
+++ resolved
@@ -7,12 +7,8 @@
 
 from arxiv import status
 from arxiv.base.urls.clickthrough import is_hash_valid
-<<<<<<< HEAD
-from browse.controllers import abs_page, home_page, list_page, prevnext, archive_page
-=======
-from browse.controllers import abs_page, home_page, list_page, prevnext, \
-    tb_page
->>>>>>> 6aab2bcc
+from browse.controllers import abs_page, archive_page, home_page, list_page, \
+    prevnext, tb_page
 from browse.exceptions import AbsNotFound
 from browse.services.database import get_institution
 
@@ -158,33 +154,29 @@
 
     raise NotFound
 
-@blueprint.route('list', defaults={'context': '', 'subcontext': ''}, methods=['GET', 'POST'])
-@blueprint.route('list/', defaults={'context': '', 'subcontext': ''}, methods=['GET', 'POST'])
+@blueprint.route('list', defaults={'context': '', 'subcontext': ''},
+                 methods=['GET', 'POST'])
+@blueprint.route('list/', defaults={'context': '', 'subcontext': ''},
+                 methods=['GET', 'POST'])
 @blueprint.route('list/<context>/<subcontext>', methods=['GET', 'POST'])
 def list_articles(context: str, subcontext: str) -> Response:
     """List articles by context, month etc.
 
     Context might be a context or an archive Subcontext should be
     'recent' 'new' or a string of format yymm
-<<<<<<< HEAD
-    """    
-    if request.args.get('archive',None):
-        context = request.args.get('archive')
-    if request.args.get('year',None):
-        subcontext = request.args.get('year')
-        month = request.args.get('month',None)
+    """
+    if request.args.get('archive', None) is not None:
+        context = request.args.get('archive')  # type: ignore
+    if request.args.get('year', None):
+        subcontext = request.args.get('year')  # type: ignore
+        month = request.args.get('month', None)
         if month and month != 'all':
-            subcontext = subcontext + request.args.get('month')
-    
-    response, code, headers = list_page.get_listing(
-=======
-    """
+            subcontext = subcontext + request.args.get('month')  # type: ignore
+
     response, code, headers = list_page.get_listing(  # type: ignore
->>>>>>> 6aab2bcc
         context, subcontext, request.args.get('skip'), request.args.get('show'))
-
-    if code == status.HTTP_200_OK:
-        #TODO if it is a HEAD request we don't want to render the template
+    if code == status.HTTP_200_OK:
+        # TODO if it is a HEAD request we don't want to render the template
         return render_template(response['template'], **response), code, headers  # type: ignore
     elif code == status.HTTP_301_MOVED_PERMANENTLY:
         return redirect(headers['Location'], code=code)  # type: ignore
@@ -192,7 +184,6 @@
         return '', code, headers  # type: ignore
     else:
         return response, code, headers  # type: ignore
-
 
 
 @blueprint.route('format/<arxiv_id>')
@@ -271,11 +262,12 @@
     """Old form interface to lists of articles."""
     raise InternalServerError(f'Not yet implemented {arxiv_id}')
 
-@blueprint.route('archive/', defaults={'archive':None})
+
+@blueprint.route('archive/', defaults={'archive': None})
 @blueprint.route('archive/<archive>')
-def archive(archive:str) -> Response:
+def archive(archive: str):  # type: ignore
     """Landing page for an archive."""
-    response, code, headers = archive_page.get_archive(archive)
+    response, code, headers = archive_page.get_archive(archive)  # type: ignore
     if code == status.HTTP_200_OK or code == status.HTTP_404_NOT_FOUND:
         return render_template(response['template'], **response), code, headers
     elif code == status.HTTP_301_MOVED_PERMANENTLY:
@@ -287,6 +279,6 @@
 
 
 @blueprint.route('year/<archive>/<year>')
-def year(archive:str, year:str) -> Response:
+def year(archive: str, year: str) -> Response:
     """Year's stats for an archive."""
     raise InternalServerError('Not yet implemented')