--- conflicted
+++ resolved
@@ -7,11 +7,7 @@
 
 from arxiv import status
 from arxiv.base.urls.clickthrough import is_hash_valid
-<<<<<<< HEAD
-from browse.controllers import abs_page, home_page, tb_page
-=======
-from browse.controllers import abs_page, home_page, list_page, prevnext
->>>>>>> 1f252cc5
+from browse.controllers import abs_page, home_page, list_page, prevnext, tb_page
 from browse.exceptions import AbsNotFound
 from browse.services.database import get_institution
 
@@ -88,7 +84,6 @@
     raise InternalServerError('Unexpected error')
 
 
-<<<<<<< HEAD
 @blueprint.route('tb/<path:arxiv_id>', methods=['GET'])
 def tb(arxiv_id: str) -> Response:
     """Get trackbacks associated with an article."""
@@ -106,7 +101,8 @@
 
     if code == status.HTTP_200_OK:
         return render_template('tb/recent.html', **response), code, headers
-=======
+
+
 @blueprint.route('prevnext', methods=['GET', 'POST'])
 def previous_next() -> Union[str, Response]:
     """Previous/Next navigation used on /abs page."""
@@ -115,7 +111,7 @@
     response, code, headers = prevnext.get_prevnext(request.args)
     if code == status.HTTP_301_MOVED_PERMANENTLY:
         return redirect(headers['Location'], code=code)
->>>>>>> 1f252cc5
+
     raise InternalServerError('Unexpected error')
 
 
