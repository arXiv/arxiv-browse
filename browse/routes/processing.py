"""Routes for handling the post_processing of conference_proceedings """
import logging
from typing import Dict, Tuple
import json
from base64 import b64decode

from browse.controllers.conference_proceeding import post_process_conference
from flask import Blueprint, Response, request

logger = logging.getLogger(__file__)
logger.setLevel(logging.INFO)

blueprint = Blueprint('processing', __name__)

# Unwraps payload and only starts processing if it is 
#urls can take form of ftp/arxiv/papers/RANDNUMBER/ID.html.gz or ftp/CATNAME/papers/RANDNUMBER/ID.gz
# the desired format and a .html.gz
def _unwrap_payload (payload: Dict[str, str]) -> Tuple[str, str, str]:
<<<<<<< HEAD
    if payload['name'].endswith('.html.gz') or payload['name'].endswith('.tar.gz'):
        return payload['name'], payload['bucket']
=======
    data = json.loads(b64decode(payload['message']['data']).decode('utf-8'))
    if data['name'].endswith('.html.gz'):
        return data['name'], data['bucket']
>>>>>>> 0392193f
    raise ValueError ('Received extraneous file')

#this should only be called on html format conference proceeedings
@blueprint.route('/post_process_html', methods=['POST'])
def post_process_html () -> Response:
    try:
        blob, bucket = _unwrap_payload(request.json)
    except KeyError as e:
        return e, 400
    except Exception as e:
        return e, 400
  



    response, code = post_process_conference(blob, bucket)


    
    return response, code<|MERGE_RESOLUTION|>--- conflicted
+++ resolved
@@ -16,14 +16,9 @@
 #urls can take form of ftp/arxiv/papers/RANDNUMBER/ID.html.gz or ftp/CATNAME/papers/RANDNUMBER/ID.gz
 # the desired format and a .html.gz
 def _unwrap_payload (payload: Dict[str, str]) -> Tuple[str, str, str]:
-<<<<<<< HEAD
-    if payload['name'].endswith('.html.gz') or payload['name'].endswith('.tar.gz'):
-        return payload['name'], payload['bucket']
-=======
     data = json.loads(b64decode(payload['message']['data']).decode('utf-8'))
-    if data['name'].endswith('.html.gz'):
+    if data['name'].endswith('.html.gz') or data['name'].endswith('.tar.gz'):
         return data['name'], data['bucket']
->>>>>>> 0392193f
     raise ValueError ('Received extraneous file')
 
 #this should only be called on html format conference proceeedings
