{%- extends "base.html" -%}
{% from 'abs/author_links.html' import display_authors_with_links %}
{% import 'base/macros.html' as base_macros %}

  {% block title %}[{{ requested_id }}] {{ abs_meta.title }}{% endblock %}

{% block head %}
  {{ super() -}}
  {%- if config['LABS_BIBEXPLORER_ENABLED'] -%}
  <link rel="stylesheet" media="screen" type="text/css" href="/bibex/bibex.css?20181010"/>
  {%- endif %}
  <script src="//static.arxiv.org/js/mathjaxToggle.min.js" type="text/javascript"></script>
  {{- generate_scholar_tags() }}
  {{- generate_social_media_tags() }}
{% endblock head %}

{% block body_id %}{% endblock %}

{% block header_class %}{% endblock %}
{% block header %}
  <h1><a href="/">arXiv.org</a> &gt; <a href="{{ url_for('.list_articles',context=abs_meta.primary_archive.id, subcontext='recent') }}">{{ abs_meta.primary_archive.id }}</a> &gt; arXiv:{{ requested_id }}</h1>
  <div id="search">
    <form id="search-arxiv" method="get" action="{{ url_for('search_box') }}">

      <div class="wrapper-search-arxiv">
        <input class="keyword-field" type="text" name="query" placeholder="Search or Article ID" />

        <div class="filter-field">
          <select name="searchtype">
            <option value="all">All fields</option>
            <option value="title">Title</option>
            <option value="author">Author(s)</option>
            <option value="abstract">Abstract</option>
            <option value="comments">Comments</option>
            <option value="journal_ref">Journal reference</option>
            <option value="acm_class">ACM classification</option>
            <option value="msc_class">MSC classification</option>
            <option value="report_num">Report number</option>
            <option value="paper_id">arXiv identifier</option>
            <option value="doi">DOI</option>
            <option value="orcid">ORCID</option>
            <option value="author_id">arXiv author ID</option>
            <option value="help">Help pages</option>
            <option value="full_text">Full text</option>
          </select>
        </div>
        <input class="btn-search-arxiv" value="" type="submit">
        <div class="links">(<a href="{{ url_for('help') }}">Help</a> | <a href="{{ url_for('search_advanced') }}">Advanced search</a>)</div>
      </div>
    </form>
  </div>
{% endblock header %}

{%- block content %}
{%- include "abs/trackback_rdf.html" %}
<div id="abs">
  {% include "abs/extra_services.html" %}
  <div class="leftcolumn">
    <div class="subheader">
      <h1>{% if abs_meta.primary_archive.id != abs_meta.primary_category.id %}{{ abs_meta.primary_archive.name }} > {% endif %}{{ abs_meta.primary_category.name }}</h1>
    </div>

<<<<<<< HEAD
    <div class="dateline">{{ generate_dateline() }}</div>

    <blockquote class="abstract mathjax"><span class="descriptor">Abstract:</span>{{ abs_meta.abstract|tex_to_utf|arxiv_urlize|line_feed_to_br }}</blockquote>
    <!--CONTEXT-->
    <div class="metatable">
      <table summary="Additional metadata">
        {%- if abs_meta.comments %}
        <tr>
          <td class="tablecell label">Comments:</td>
          <td class="tablecell comments mathjax">{{ abs_meta.comments|arxiv_urlize }}</td>
        </tr>
        {% endif -%}
        <tr>
          <td class="tablecell label">Subjects:</td>
          <td class="tablecell subjects">{{ category_line() }}</td>
        </tr>
        {%- if abs_meta.msc_class %}
        <tr>
          <td class="tablecell label"><abbr title="Mathematical Subject Classification">MSC</abbr> classes:</td>
          <td class="tablecell msc-classes">{{ abs_meta.msc_class }}</td>
        </tr>
        {% endif -%}
        {%- if abs_meta.acm_class %}
        <tr>
          <td class="tablecell label"><abbr title="Association of Computing Machinery Classification">ACM</abbr>&nbsp;classes:</td>
          <td class="tablecell acm-classes">{{ abs_meta.acm_class }}</td>
        </tr>
        {% endif -%}
        {%- if abs_meta.journal_ref %}
        <tr>
          <td class="tablecell label">Journal&nbsp;reference:</td>
          <td class="tablecell jref">{{ abs_meta.journal_ref }}</td>
        </tr>
        {% endif -%}
        {%- if abs_meta.doi %}
        <tr>
          <td class="tablecell label"><abbr title="Digital Object Identifier">DOI</abbr>:</td>
          <td class="tablecell msc_classes">{{ abs_meta.doi|single_doi_url }}</td>
        </tr>
        {% endif -%}
        {%- if abs_meta.report_num %}
        <tr>
          <td class="tablecell label">Report&nbsp;number:</td>
          <td class="tablecell jref">{{ abs_meta.report_num }}</td>
        </tr>
        {% endif -%}
        <tr>
          <td class="tablecell label">Cite as:</td>
          <td class="tablecell arxivid">{{ version_atag( abs_meta.arxiv_identifier.id, 0) }}</td>
        </tr>
        <tr>
          <td class="tablecell label">&nbsp;</td>
          <td class="tablecell arxividv">(or <span class="arxivid">
              {{version_atag(abs_meta.arxiv_identifier.id, abs_meta.version) }}</span> for this version)
          </td>
        </tr>
      </table>
    </div>
=======
  {{ base_macros.abs(
    abs_meta.arxiv_identifier.id,
    abs_meta.title,
    display_authors_with_links(abs_meta, author_links),
    abs_meta.abstract,
    abs_meta.get_datetime_of_version(abs_meta.version),
    abs_meta.primary_category.id,
    comments = abs_meta.comments,
    msc_class = abs_meta.msc_class,
    acm_class = abs_meta.acm_class,
    journal_ref = abs_meta.journal_ref,
    doi = abs_meta.doi,
    report_num = abs_meta.report_num,
    version = abs_meta.version,
    submission_history = abs_meta.version_history,
    secondary_categories = abs_meta.get_secondaries()) }}

>>>>>>> 0380737d
    <div class="submission-history">
      <h2>Submission history</h2> From: {{ abs_meta.submitter.name|tex_to_utf if abs_meta.submitter.name != None }} [<a href="/show-email/{{ abs_meta.arxiv_id|show_email_hash }}/{{ abs_meta.arxiv_id }}">view email</a>]
      {#- Extra message for proxy sites (i.e. Proxy line has username and id) -#}
      {#- TODO: revisit this. Logic for display follows classic but is strange; sometimes a proxy is just a person's name. -#}
      {% if abs_meta.proxy != None and abs_meta.proxy|wordcount > 1 %}&nbsp;[via {{ abs_meta.proxy.split()[0]|tex_to_utf|upper }} proxy]{% endif %}
      <br/>
      {%- for version_entry in abs_meta.version_history -%}
      {{ generate_version_entry(version_entry, abs_meta.version) }}
      {%- endfor -%}
    </div>
    <div class="endorsers"><a href="{{ url_for('.show_endorsers',arxiv_id=abs_meta.arxiv_id) }}">Which authors of this paper are endorsers?</a> | <a id="mathjax_toggle" href="javascript:setMathjaxCookie()">Disable MathJax</a> (<a href="{{ url_for('help_mathjax') }}">What is MathJax?</a>)</div>
    <script type="text/javascript" language="javascript">mathjaxToggle();</script>
    {#- The following supports the arXiv Labs Bibliographic Explorer project: https://labs.arxiv.org/projects/bibexplorer -#}
    {% if config['LABS_BIBEXPLORER_ENABLED'] %}
    <script src="/bibex/bibex.js?20181010" type="text/javascript" defer></script>
    {% endif %}
  </div>
  <!--end leftcolumn-->
</div>
{% endblock content %}
{%- block footer_text -%}
{% include "short_trailer.html" %}
{%- endblock footer_text -%}

{%- macro generate_version_entry(version_entry, this_version) %}
  {%- if version_entry.version == this_version -%}
  <b>[v{{ version_entry.version }}]</b>
{% else %}
  <b><a href="{{ url_for('.abstract', arxiv_id='{}v{}'.format(abs_meta.arxiv_id, version_entry.version)) }}">[v{{ version_entry.version }}]</a></b>
  {% endif %}{{ version_entry.submitted_date.strftime('%a, %-d %b %Y %H:%M:%S %Z') }} ({{ "{:,}".format(version_entry.size_kilobytes) }} KB){#- ({{(version_entry.size_kilobytes*1000)|filesizeformat}}) -#}<br/>
{%- endmacro -%}

{%- macro generate_dateline() -%}
  (Submitted on {{ abs_meta.version_history[0].submitted_date.strftime('%-d %b %Y') }}
  {%- if abs_meta.version == 1 and abs_meta.version < abs_meta.version_history[-1].version %} (this version){%- endif -%}
  {%- if abs_meta.version != 1 %} (<a href="{{ url_for('.abstract', arxiv_id='{}v1'.format(abs_meta.arxiv_id)) }}">v1</a>){%- endif %}
  {%- if abs_meta.version > 1 and abs_meta.version < abs_meta.version_history[-1].version -%}
  , revised {{ abs_meta.version_history[abs_meta.version-1].submitted_date.strftime('%-d %b %Y') }} (this version, v{{ abs_meta.version }})
  {%- endif -%}
  {%- if abs_meta.version != abs_meta.version_history[-1].version -%}
  , <em>latest version {{ abs_meta.version_history[-1].submitted_date.strftime('%-d %b %Y') }}</em> (<a href="{{ url_for('.abstract', arxiv_id='{}v{}'.format(abs_meta.arxiv_id, abs_meta.version_history[-1].version)) }}">v{{ abs_meta.version_history[-1].version }}</a>)
  {%- elif abs_meta.version > 1 and abs_meta.version == abs_meta.version_history[-1].version -%}
  , last revised {{ abs_meta.version_history[-1].submitted_date.strftime('%-d %b %Y') }} (this version, v{{ abs_meta.version }})
  {%- endif -%}
  )
{%- endmacro -%}

{%- macro generate_scholar_tags() -%}
{%- if meta_tags %}
    {%- for tag in meta_tags %}
  <meta name="{{tag.name}}" content="{{tag.content}}"/>
    {%- endfor -%}
{%- endif -%}
{%- endmacro -%}

{%- macro generate_social_media_tags() -%}
    <meta name="twitter:site" content="@arxiv"/>
    <meta property="twitter:title" content="{{ abs_meta.title|tex_to_utf|truncate(70, False, '...') }}"/>
    <meta property="twitter:description" content="{{ abs_meta.abstract|trim|truncate(200, False, '...')|tex_to_utf }}"/>
    <meta property="og:site_name" content="arXiv.org"/>
    <meta property="og:title" content="{{ abs_meta.title|tex_to_utf }}"/>
    <meta property="og:url" content="{{ canonical_url(abs_meta.arxiv_id, abs_meta.version) }}"/>
    <meta property="og:description" content="{{ abs_meta.abstract|trim|tex_to_utf }}"/>
{%- endmacro -%}

{%- macro category_line() -%}
  <span class="primary-subject">{{- abs_meta.primary_category.unalias().display -}}</span>
  {%- if abs_meta.secondary_categories -%}
    {%- for category in abs_meta.display_secondaries() -%}
        ; {{ category }}
    {%- endfor -%}
  {%- endif -%}
{%- endmacro -%}


{%- macro version_atag(id, version) -%}
  {%- if version -%}
    {%- set vpart = 'v' ~ version -%}
  {%- else -%}
    {%- set vpart = '' -%}
  {% endif %}
  {%- if abs_meta.primary_category.id in abs_meta.arxiv_id -%}
    <a href="{{ canonical_url(id,version) }}">arXiv:{{id}}{{vpart}}</a>
    {%- else -%}
    <a href="{{ canonical_url(id,version) }}">arXiv:{{id}}{{vpart}}</a> [{{abs_meta.primary_category.id}}]
  {%- endif -%}
{%- endmacro -%}<|MERGE_RESOLUTION|>--- conflicted
+++ resolved
@@ -60,66 +60,6 @@
       <h1>{% if abs_meta.primary_archive.id != abs_meta.primary_category.id %}{{ abs_meta.primary_archive.name }} > {% endif %}{{ abs_meta.primary_category.name }}</h1>
     </div>
 
-<<<<<<< HEAD
-    <div class="dateline">{{ generate_dateline() }}</div>
-
-    <blockquote class="abstract mathjax"><span class="descriptor">Abstract:</span>{{ abs_meta.abstract|tex_to_utf|arxiv_urlize|line_feed_to_br }}</blockquote>
-    <!--CONTEXT-->
-    <div class="metatable">
-      <table summary="Additional metadata">
-        {%- if abs_meta.comments %}
-        <tr>
-          <td class="tablecell label">Comments:</td>
-          <td class="tablecell comments mathjax">{{ abs_meta.comments|arxiv_urlize }}</td>
-        </tr>
-        {% endif -%}
-        <tr>
-          <td class="tablecell label">Subjects:</td>
-          <td class="tablecell subjects">{{ category_line() }}</td>
-        </tr>
-        {%- if abs_meta.msc_class %}
-        <tr>
-          <td class="tablecell label"><abbr title="Mathematical Subject Classification">MSC</abbr> classes:</td>
-          <td class="tablecell msc-classes">{{ abs_meta.msc_class }}</td>
-        </tr>
-        {% endif -%}
-        {%- if abs_meta.acm_class %}
-        <tr>
-          <td class="tablecell label"><abbr title="Association of Computing Machinery Classification">ACM</abbr>&nbsp;classes:</td>
-          <td class="tablecell acm-classes">{{ abs_meta.acm_class }}</td>
-        </tr>
-        {% endif -%}
-        {%- if abs_meta.journal_ref %}
-        <tr>
-          <td class="tablecell label">Journal&nbsp;reference:</td>
-          <td class="tablecell jref">{{ abs_meta.journal_ref }}</td>
-        </tr>
-        {% endif -%}
-        {%- if abs_meta.doi %}
-        <tr>
-          <td class="tablecell label"><abbr title="Digital Object Identifier">DOI</abbr>:</td>
-          <td class="tablecell msc_classes">{{ abs_meta.doi|single_doi_url }}</td>
-        </tr>
-        {% endif -%}
-        {%- if abs_meta.report_num %}
-        <tr>
-          <td class="tablecell label">Report&nbsp;number:</td>
-          <td class="tablecell jref">{{ abs_meta.report_num }}</td>
-        </tr>
-        {% endif -%}
-        <tr>
-          <td class="tablecell label">Cite as:</td>
-          <td class="tablecell arxivid">{{ version_atag( abs_meta.arxiv_identifier.id, 0) }}</td>
-        </tr>
-        <tr>
-          <td class="tablecell label">&nbsp;</td>
-          <td class="tablecell arxividv">(or <span class="arxivid">
-              {{version_atag(abs_meta.arxiv_identifier.id, abs_meta.version) }}</span> for this version)
-          </td>
-        </tr>
-      </table>
-    </div>
-=======
   {{ base_macros.abs(
     abs_meta.arxiv_identifier.id,
     abs_meta.title,
@@ -137,7 +77,6 @@
     submission_history = abs_meta.version_history,
     secondary_categories = abs_meta.get_secondaries()) }}
 
->>>>>>> 0380737d
     <div class="submission-history">
       <h2>Submission history</h2> From: {{ abs_meta.submitter.name|tex_to_utf if abs_meta.submitter.name != None }} [<a href="/show-email/{{ abs_meta.arxiv_id|show_email_hash }}/{{ abs_meta.arxiv_id }}">view email</a>]
       {#- Extra message for proxy sites (i.e. Proxy line has username and id) -#}
