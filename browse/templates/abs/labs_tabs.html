--- conflicted
+++ resolved
@@ -39,18 +39,12 @@
     <h2>Bibliographic and Citation Tools</h2>
     <div class="toggles">
       <div class="row">
-<<<<<<< HEAD
-        <div class="col-auto form-check form-switch">
-          <input class="form-check-input lab-toggle" type="checkbox" id="bibex-toggle"/>
-          <label class="form-check-label" for="bibex-toggle">Bibliographic Explorer</label>
-=======
         <div class="col-auto">
           <label class="md_switch">
             <input class="form-check-input" type="checkbox" id="bibex-toggle" />
             <span class="md_switch__toggle"></span>
             Bibliographic Explorer
           </label>
->>>>>>> 65681670
         </div>
         <div class="col"><em>(<a href="https://labs.arxiv.org/">What is the Explorer?</a>)</em></div>
       </div>
@@ -62,18 +56,12 @@
     <h2>Code Associated with this Article</h2>
     <div class="toggles">
       <div class="row">
-<<<<<<< HEAD
-        <div class="col-auto form-check form-switch">
-          <input class="form-check-input lab-toggle" type="checkbox" id="paperwithcode-toggle" data-script-url="{{ url_for('static', filename='js/paperswithcode.js') }}"/>
-          <label class="form-check-label" for="paperwithcode-toggle">arXiv Links to Code</label>
-=======
         <div class="col-auto">
           <label class="md_switch">
             <input type="checkbox" class="form-check-input" id="paperwithcode-toggle" data-script-url="{{ url_for('static', filename='js/paperswithcode.js') }}"/>
             <span class="md_switch__toggle"></span>
             arXiv Links to Code
           </label>
->>>>>>> 65681670
         </div>
         <div class="col"><em>(<a href="https://labs.arxiv.org/" target="_blank">What is Links to Code?</a>)</em></div>
       </div>
@@ -85,18 +73,12 @@
     <h2>Recommenders and Search Tools</h2>
     <div class="toggles">
       <div class="row">
-<<<<<<< HEAD
-        <div class="col-auto form-check form-switch">
-          <input class="form-check-input lab-toggle" type="checkbox" id="connectedpapers-toggle" data-script-url="{{ url_for('static', filename='js/connectedpapers.js') }}" />
-          <label class="form-check-label" for="connectedpapers-toggle">Connected Papers</label>
-=======
         <div class="col-auto">
           <label class="md_switch">
             <input class="form-check-input" type="checkbox" id="connectedpapers-toggle" data-script-url="{{ url_for('static', filename='js/connectedpapers.js') }}" />
             <span class="md_switch__toggle"></span>
             Connected Papers
           </label>
->>>>>>> 65681670
         </div>
         <div class="col"><em>(<a href="https://labs.arxiv.org/" target="_blank">What is Connected Papers?</a>)</em></div>
       </div>
