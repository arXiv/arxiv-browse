<!-- LABS AREA -->
<div id="labstabs">
  <div class="labstabs">
    {%- if request.args.get('labs-style') == 'tabs-above'-%}
    <input type="radio" name="tabs" id="tabzero" checked="checked">
    <label for="tabzero">Abstract</label>
    <div class="tab">
      <blockquote class="abstract mathjax">
        <span class="descriptor">Abstract:</span>{{ abs_meta.abstract|tex2utf_no_symbols|abstract_lf_to_br|urlize|safe }}
      </blockquote>
    </div>
    {%- endif -%}
    <input type="radio" name="tabs" id="tabone" {%- if request.args.get('labs-style') != 'tabs-above'-%}checked="checked"{%- endif -%}>
    <label for="tabone">Bibliographic Tools</label>
    <div class="tab labs-display-bib">
      <h1>Bibliographic and Citation Tools</h1>

      <div class="toggle">
        {% if config['LABS_BIBEXPLORER_ENABLED'] %}
        <div class="columns is-mobile lab-row">
          <div class="column lab-switch">
            <label class="switch">
              <input id="bibex-toggle" type="checkbox" class="lab-toggle">
              <span class="slider"></span>
            </label>
          </div>
          <div class="column lab-name">
            Bibliographic Explorer <span>(<a href="https://labs.arxiv.org/">What is Bibex?</a>)</span>
          </div>
        </div>
        {% endif %}

        <div class="columns is-mobile lab-row">
          <div class="column lab-switch">
            <label class="switch">
              <input id="" type="checkbox" class="lab-toggle" disabled>
              <span class="slider"></span>
            </label>
          </div>
          <div class="column lab-name">
            DBLP CS Bibliography <span>(coming soon)</span>
          </div>
        </div>
      </div>

        <div class="labs-content-placeholder labs-display" style="display: none;"></div>
    </div>

    <input type="radio" name="tabs" id="tabtwo">
    <label for="tabtwo">Code</label>
    <div class="tab">
      <h1>Code Associated with this Article</h1>
      <div class="toggle">
        <div class="columns is-mobile lab-row">
          <div class="column lab-switch">
            <label class="switch">
              <input id="" type="checkbox" class="lab-toggle" disabled>
              <span class="slider"></span>
            </label>
          </div>
          <div class="column lab-name">
            Papers with Code <span>(coming soon)</span>
          </div>
        </div>
      </div>
    </div>


    <input type="radio" name="tabs" id="tabthree">
    <label for="tabthree">Recommenders</label>
    <div class="tab">
      <h1>Recommenders and Search Tools</h1>
      <div class="toggle">
        <div class="columns is-mobile lab-row">
          <div class="column lab-switch">
            <label class="switch">
              <input id="core-recommender-toggle" type="checkbox" class="lab-toggle">
              <span class="slider"></span>
            </label>
          </div>
          <div class="column lab-name">
            CORE Recommender <span>(<a href="https://labs.arxiv.org/">What is CORE?</a>)</span>
          </div>
        </div>
        <div class="columns is-mobile lab-row">
          <div class="column lab-switch">
            <label class="switch">
              <input id="" type="checkbox" class="lab-toggle" disabled>
              <span class="slider"></span>
            </label>
          </div>
          <div class="column lab-name">
            Semantic Scholar Recommender <span>(coming soon)</span>
          </div>
        </div>
      </div>
      <div id="coreRecommenderOutput"></div>
    </div>

<<<<<<< HEAD
    <input type="radio" name="tabs" id="tabthree">
    <label for="tabthree">Key Artifacts</label>
    <div class="tab">
      <h1>Key Artifacts and Underlying Materials</h1>
      <div class="toggle">
        <div class="columns is-mobile lab-row">
          <div class="column lab-switch">
            <label class="switch">
              <input
                id="paperwithcode-toggle"
                data-script-url="{{ url_for('static', filename='js/paperwithcode.js') }}"
                data-style-url="{{ url_for('static', filename='css/paperwithcode.css') }}"
                type="checkbox" class="lab-toggle">
              <span class="slider"></span>
            </label>
          </div>
          <div class="column lab-name">
            Papers with Code <span>(<a href="https://paperswithcode.com/about" target="_blank">What is pwc?</a>)</span>
          </div>
        </div>
      </div>

      <div id="pwc-output"></div>
    </div>
=======
>>>>>>> e093a572

    <input type="radio" name="tabs" id="tabfour">
    <label for="tabfour">
      About arXivLabs
    </label>
    <div class="tab">
      <h1>About arXivLabs</h1>
      <p>We are excited to be experimenting with a small number of collaborators on arXade projects that add value for our stakeholders and advance research. </p>
      <p>Do you have a project that will help arXiv users like you? <a href="https://labs.arxiv.org/">Learn more about arXiv Labs</a> and <a href="https://arxiv.org/about/people/developers">ways to get involved</a>.</p>
      <p><a href="https://labs.arxiv.org/">Learn More</a> | <a href="https://arxiv.org/about/people/developers">Contribute</a></p>
    </div>
  </div>
</div>
<!-- END LABS AREA --><|MERGE_RESOLUTION|>--- conflicted
+++ resolved
@@ -54,17 +54,20 @@
         <div class="columns is-mobile lab-row">
           <div class="column lab-switch">
             <label class="switch">
-              <input id="" type="checkbox" class="lab-toggle" disabled>
+              <input
+                id="paperwithcode-toggle"
+                data-script-url="{{ url_for('static', filename='js/paperwithcode.js') }}"
+                data-style-url="{{ url_for('static', filename='css/paperwithcode.css') }}"
+                type="checkbox" class="lab-toggle">
               <span class="slider"></span>
             </label>
           </div>
           <div class="column lab-name">
-            Papers with Code <span>(coming soon)</span>
+            Papers with Code <span>(<a href="https://paperswithcode.com/about" target="_blank">What is pwc?</a>)</span>
           </div>
         </div>
       </div>
     </div>
-
 
     <input type="radio" name="tabs" id="tabthree">
     <label for="tabthree">Recommenders</label>
@@ -97,34 +100,6 @@
       <div id="coreRecommenderOutput"></div>
     </div>
 
-<<<<<<< HEAD
-    <input type="radio" name="tabs" id="tabthree">
-    <label for="tabthree">Key Artifacts</label>
-    <div class="tab">
-      <h1>Key Artifacts and Underlying Materials</h1>
-      <div class="toggle">
-        <div class="columns is-mobile lab-row">
-          <div class="column lab-switch">
-            <label class="switch">
-              <input
-                id="paperwithcode-toggle"
-                data-script-url="{{ url_for('static', filename='js/paperwithcode.js') }}"
-                data-style-url="{{ url_for('static', filename='css/paperwithcode.css') }}"
-                type="checkbox" class="lab-toggle">
-              <span class="slider"></span>
-            </label>
-          </div>
-          <div class="column lab-name">
-            Papers with Code <span>(<a href="https://paperswithcode.com/about" target="_blank">What is pwc?</a>)</span>
-          </div>
-        </div>
-      </div>
-
-      <div id="pwc-output"></div>
-    </div>
-=======
->>>>>>> e093a572
-
     <input type="radio" name="tabs" id="tabfour">
     <label for="tabfour">
       About arXivLabs
