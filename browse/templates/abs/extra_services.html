{%- macro generate_ancillary_file_list(anc_file_list=[], cutoff=6) -%}
<ul>
  {%- for anc_file in anc_file_list -%}
    {% if loop.index == cutoff and anc_file_list|length > cutoff %}
</ul><div id="long-anc-list"><ul>
    {% endif %}
  <li><a href="{{url_for('.src',arxiv_id=abs_meta.arxiv_id_v,file_name=anc_file['name'])}}">{{ anc_file['name'] }}</a></li>
  {%- endfor -%}
  {% if anc_file_list|length > cutoff %}
    {%- set num_files_not_shown = anc_file_list|length - cutoff + 1 -%}
  </ul></div><ul class="no-bullet"><li><a href="javascript:toggleList('long-anc-list','{{ num_files_not_shown }} additional file{% if num_files_not_shown > 1 %}s{% endif %} not shown');" title="Show entire file list." id="toggle">({{ num_files_not_shown }} additional file{% if num_files_not_shown > 1 %}s{% endif %} not shown)</a><noscript>&nbsp;You must enabled JavaScript to view entire file list.</noscript></li></ul>
  {% else %}
</ul>
  {% endif %}
{%- endmacro -%}


{%- macro generate_download_links(format_list=[]) -%}
<ul>
  {%- set current = abs_meta.version == abs_meta.version_history[-1].version -%}
  {%- if format_list|length == 0 or ( not current and format_list|length == 1 and format_list[0] == 'src' ) -%}
  <li>Unavailable</li>
  {% else %}
    {#- We have to skip the 'src' format unless we're viewing the current version of the article -#}
    {%- for format in format_list if not (format == 'src' and not current) %}
  <li>
    {%- if format == 'src' -%}
    <a href="{{url_for('.eprint', arxiv_id=requested_id)}}" class="abs-button">Source</a>
    {%- elif format.startswith('ps') -%}
    <a href="{{url_for('.ps', arxiv_id=requested_id)}}" class="abs-button">PostScript{% if format.endswith('(400)') %} (400 dpi){% elif format.endswith('(600)') %} (600 dpi){% elif format.endswith('(cm)') %} (Type I cm){% elif format.endswith('(CM)') %} (Type I CM){% endif %}</a>
    {%- elif format.startswith('pdf') -%}
    <a href="{{url_for('.pdf', arxiv_id=requested_id)}}" accesskey="f" class="abs-button">PDF{% if format.endswith('only') %} only{% endif %}</a>
    {%- elif format == 'dvi' -%}
    <a href="{{url_for('.dvi', arxiv_id=requested_id)}}" class="abs-button">{{ format.upper() }}</a>
    {%- elif format == 'html' -%}
    <a href="{{url_for('.html', arxiv_id=requested_id)}}" accesskey="f" class="abs-button">{{ format.upper() }}</a>
    {%- elif format == 'other' -%}
    <a href="{{url_for('.format', arxiv_id=requested_id)}}" class="abs-button">Other formats</a>
    {%- elif format == 'nops' -%}
    <a href="{{url_for('.ps', arxiv_id=requested_id)}}" class="abs-button-grey">(PostScript unavailable)</a>
    {%- elif format == 'sciencewise_pdf' -%}
    {#- TODO: consider this format for deprecation -#}
    {#- TODO: create clickthrough link from sciencewise link -#}
    <a href="http://sciencewise.info/media/pdf/{{ abs_meta.arxiv_id_v }}.pdf" title="Tagged PDF on ScienceWISE.info" class="abs-button">Tagged PDF</a>
    <a href="http://sciencewise.info/media/pdf/{{ abs_meta.arxiv_id_v }}.pdf" title="Tagged PDF on ScienceWISE.info" class="abs-button">
      <img src="https://arxiv.org/icons/sciencewise75x32.png" height="16" width="38" alt="ScienceWISE" />
    </a>
    {%- endif -%}
  </li>
    {%- endfor -%}
  {%- endif -%}
</ul>
{%- endmacro -%}

{%- macro generate_browse_context() -%}
  Current browse context: <div class="current">{{ browse_context }}</div>

  <div class="prevnext">
    {% if browse_context_previous_url -%}
    <span class="arrow">
      <a class="abs-button" href="{{browse_context_previous_url }}"
         accesskey="p" title="previous in {{ browse_context }} (accesskey p)">&lt;&nbsp;prev article</a>
    </span>
    {%- else -%}
    <span class="nolink" class="abs-button">&lt;&nbsp;previous article</span>
    {% endif -%}

    {% if browse_context_next_url %}
    <span class="arrow">
      <a class="abs-button" href="{{browse_context_next_url}}" accesskey="n"
         title="next in {{ browse_context }} (accesskey n)">next article&nbsp;&gt;</a>
    </span>
    {%- else -%}
    <span class="abs-button" class="nolink">next article&nbsp;&gt;</span>
    {%- endif -%}
    <br/>
  </div>{#end div.prevnext#}

  {%- if browse_context != 'arxiv' -%}
  {#- This fixes a bug in the classic UI logic -#}
  <div class="list">
    <a class="abs-button abs-button-grey abs-button-small" href="{{url_for('.list_articles',context=browse_context, subcontext='new')}}">new</a>
    <a class="abs-button abs-button-grey abs-button-small" href="{{url_for('.list_articles',context=browse_context, subcontext='recent')}}">recent</a>
    <a class="abs-button abs-button-grey abs-button-small" href="{{url_for('.list_articles',context=browse_context, subcontext=abs_meta.arxiv_identifier.yymm)}}">
      {{- abs_meta.arxiv_identifier.yymm -}}</a>
  </div>
  {%- endif -%}

  {%- if not abs_meta.arxiv_identifier.is_old_id and (abs_meta.get_browse_context_list()|length > 1) -%}
  <div class="abs-switch-cat">
    Change to browse by:
    <div class="switch">
      {% for category in abs_meta.get_browse_context_list() if not (browse_context==category) %}
        {%- set switch_url = url_for('browse.abstract', arxiv_id=abs_meta.arxiv_identifier.id, context=category) -%}
        {% if '.' in category %}
        <a class="subclass" href="{{ switch_url}}">{{ category }}</a>
        {% else %}
        <a href="{{ switch_url}}">{{ category }}</a>
        {% endif %}
      {% endfor %}
    </div>
  </div>
  {% endif %}
{%- endmacro -%}


{%- macro generate_dblp_section(author_cutoff=5) -%}
  <div class="dblp">
    <h3><a href="{{ dblp.base_url }}">DBLP</a> - CS Bibliography</h3>
    <div class="list">
      <a href="{{ dblp.listing_url }}" title="listing on DBLP">listing</a>{% if dblp.bibtex_path %} | <a href="{{ dblp.bibtex_base_url }}/{{ dblp.bibtex_path }}" title="DBLP bibtex record">bibtex</a>{% endif %}
    </div>
    {% if dblp.author_list %}
    <div class="list">
      {% for author in dblp.author_list[:author_cutoff] %}
      {#- The only reason entity_to_utf is being used is becasue dblp has xml entities in the DB -#}
      <a href="{{ dblp.author_search_url }}?author={{ author|entity_to_utf|urlencode }}" title="DBLP author search">{{ author|entity_to_utf }}</a>{% if not loop.last %}<br/>{%- endif -%}
    {% endfor %}
    {% if dblp.author_list|length > author_cutoff %}
      <div class="list">&hellip;</div>
    {% endif %}
    </div>
    {% endif %}
  </div>
{%- endmacro -%}

{%- block extra_services -%}
  <div class="extra-services">
{#- TODO: check whether anything but the ancillary files section uses this -#}
{%- if ancillary_files %}
    <script type="text/javascript">
    <!--
     function toggleList(whichLayer,toggleThis)
     {
        var elem, vis;
        if( document.getElementById ) // standard
          elem = document.getElementById( whichLayer );
        else if( document.all ) // old msie versions
          elem = document.all[whichLayer];
        else if( document.layers ) // nn4
          elem = document.layers[whichLayer];
        vis = elem.style;
        // if the style.display value is blank we try to figure it out here
        if(vis.display==''&&elem.offsetWidth!=undefined&&elem.offsetHeight!=undefined)
          vis.display = (elem.offsetWidth!=0&&elem.offsetHeight!=0)?'inline':'none';
        vis.display = (vis.display==''||vis.display=='inline')?'none':'inline';
        // toggle link inner text
        status = vis.display;
        if(vis.display=='inline'){
          document.getElementById('toggle').innerHTML = "(collapse list)";
          document.getElementById('toggle').title = "Collapse list";
        } else {
          document.getElementById('toggle').innerHTML = "("+toggleThis+")";
          document.getElementById('toggle').title = "Show complete list";
        }
     }
     //-->
    </script>
{% endif %}
    <div class="full-text">
      <a name="other"></a>
      <span class="descriptor">Full-text links:</span>
      <h2>Download:</h2>
      {{ generate_download_links(format_list=formats) }}
      <div class="abs-license">
        {%- if abs_meta.license.icon_uri_path -%}
        <a href="{{abs_meta.license.effective_uri}}" title="Rights to this article"><img src="https://arxiv.org{{ abs_meta.license.icon_uri_path }}"/></a>
        {%- else -%}
        (<a href="{{abs_meta.license.effective_uri}}" title="Rights to this article">license</a>)
        {%- endif -%}
      </div>
    </div>
    <!--end full-text-->

{%- if ancillary_files %}
  <div class="ancillary">
    <span class="descriptor">Ancillary-file links:</span>
    <h2>Ancillary files <span style="font-size:75%;font-weight:normal">(<a href="/src/{{ abs_meta.arxiv_id_v }}/anc">details</a>)</span>:</h2>
    {{ generate_ancillary_file_list(ancillary_files)}}
  </div><!--end ancillary-->
{% endif %}
    <div class="browse">
    {{ generate_browse_context() }}
    </div>

    <div class="extra-ref-cite">
      <h3>References &amp; Citations</h3>
      <ul>
        {% if include_inspire_link %}
        <li>
<<<<<<< HEAD
          <a class="abs-button abs-button-small" href="https://old.inspirehep.net/search?p=find+eprint+{{ abs_meta.arxiv_id }}">INSPIRE HEP</a><br/>
          <span class="inspire-links">(<a href="/refs/{{ abs_meta.arxiv_id }}">refers to</a> | <a href="/cits/{{ abs_meta.arxiv_id }}">cited by</a>)</span>
=======
          <a href="https://old.inspirehep.net/literature?q=find%20eprint%20{{ abs_meta.arxiv_id }}">INSPIRE HEP</a><br/>
          (<a href="/refs/{{ abs_meta.arxiv_id }}">refers to</a> | <a href="/cits/{{ abs_meta.arxiv_id }}">cited by </a>)
>>>>>>> 12bae9b5
        </li>
        {% endif %}
        <li><a  class="abs-button abs-button-small" href="https://ui.adsabs.harvard.edu/abs/arXiv:{{ abs_meta.arxiv_id|replace('/','%2F') }}">NASA ADS</a></li>
        {#- This was previously injected by Bibliographic Explorer -#}
        <li><a  class="abs-button abs-button-small" href="https://scholar.google.com/scholar?q={{ abs_meta.title|urlencode }}.%20arXiv%20{{ abs_meta.get_datetime_of_version(version=0).year }}" target="_blank" rel="noopener">Google Scholar</a></li>
        <li><a  class="abs-button abs-button-small" href="https://api.semanticscholar.org/arXiv:{{ abs_meta.arxiv_id }}" target="_blank" rel="noopener">Semantic Scholar</a></li>
      </ul>
      <div style="clear:both;"></div>
    </div>

    {% if trackback_ping_count and trackback_ping_count > 0 %}
    <div class="extra-general">
        <div class="what-is-this">
            <h3><a  class="abs-button abs-button-grey abs-button-small" href="/tb/{{ abs_meta.arxiv_id }}"> {{ trackback_ping_count }} blog link{% if trackback_ping_count > 1 %}s{% endif %}</a></h3> (<a href="{{url_for('help_trackback')}}">what is this?</a>)
        </div>
    </div>
    {% endif %}

    {#- DBLP is a bibliographical database primarily for Computer Science papers -#}
    {%- if dblp -%}
      {{ generate_dblp_section() }}
    {%- endif -%}

    {% include "abs/bookmarking.html" %}
  </div>
  <!--end extra-services-->
{% endblock extra_services %}<|MERGE_RESOLUTION|>--- conflicted
+++ resolved
@@ -188,13 +188,8 @@
       <ul>
         {% if include_inspire_link %}
         <li>
-<<<<<<< HEAD
-          <a class="abs-button abs-button-small" href="https://old.inspirehep.net/search?p=find+eprint+{{ abs_meta.arxiv_id }}">INSPIRE HEP</a><br/>
+          <a class="abs-button abs-button-small" href="https://old.inspirehep.net/literature?q=find%20eprint%20{{ abs_meta.arxiv_id }}">INSPIRE HEP</a><br/>
           <span class="inspire-links">(<a href="/refs/{{ abs_meta.arxiv_id }}">refers to</a> | <a href="/cits/{{ abs_meta.arxiv_id }}">cited by</a>)</span>
-=======
-          <a href="https://old.inspirehep.net/literature?q=find%20eprint%20{{ abs_meta.arxiv_id }}">INSPIRE HEP</a><br/>
-          (<a href="/refs/{{ abs_meta.arxiv_id }}">refers to</a> | <a href="/cits/{{ abs_meta.arxiv_id }}">cited by </a>)
->>>>>>> 12bae9b5
         </li>
         {% endif %}
         <li><a  class="abs-button abs-button-small" href="https://ui.adsabs.harvard.edu/abs/arXiv:{{ abs_meta.arxiv_id|replace('/','%2F') }}">NASA ADS</a></li>
