{%- macro generate_ancillary_file_list(anc_file_list=[], cutoff=6) -%}
<ul>
  {%- for anc_file in anc_file_list -%}
    {% if loop.index == cutoff and anc_file_list|length > cutoff %}
</ul><div id="long-anc-list"><ul>
    {% endif %}
  <li><a href="{{url_for('.src',arxiv_id=abs_meta.arxiv_id_v,file_name=anc_file['name'])}}" class="anc-file-name">{{ anc_file['name'] }}</a></li>
  {%- endfor -%}
  {% if anc_file_list|length > cutoff %}
    {%- set num_files_not_shown = anc_file_list|length - cutoff + 1 -%}
  </ul></div><ul class="no-bullet"><li><a href="javascript:toggleList('long-anc-list','{{ num_files_not_shown }} additional file{% if num_files_not_shown > 1 %}s{% endif %} not shown');" title="Show entire file list." id="toggle" class="anc-additional-file">({{ num_files_not_shown }} additional file{% if num_files_not_shown > 1 %}s{% endif %} not shown)</a><noscript>&nbsp;You must enabled JavaScript to view entire file list.</noscript></li></ul>
  {% else %}
</ul>
  {% endif %}
{%- endmacro -%}


{%- macro generate_download_links(format_list=[]) -%}
<ul>
  {%- set current = abs_meta.version == abs_meta.version_history[-1].version -%}
  {%- if format_list|length == 0 or ( not current and format_list|length == 1 and format_list[0] == 'src' ) -%}
  <li>Unavailable</li>
  {% else %}
    {#- We have to skip the 'src' format unless we're viewing the current version of the article -#}
    {%- for format in format_list if not (format == 'src' and not current) %}
  <li>
    {%- if format == 'src' -%}
    <a href="{{url_for('.eprint', arxiv_id=requested_id)}}" class="abs-button download-eprint">Source</a>
    {%- elif format.startswith('ps') -%}
    <a href="{{url_for('.ps', arxiv_id=requested_id)}}" class="abs-button download-ps">PostScript{% if format.endswith('(400)') %} (400 dpi){% elif format.endswith('(600)') %} (600 dpi){% elif format.endswith('(cm)') %} (Type I cm){% elif format.endswith('(CM)') %} (Type I CM){% endif %}</a>
    {%- elif format.startswith('pdf') -%}
    <a href="{{url_for('.pdf', arxiv_id=requested_id)}}" accesskey="f" class="abs-button download-pdf">PDF{% if format.endswith('only') %} only{% endif %}</a>
    {%- elif format == 'dvi' -%}
    <a href="{{url_for('.dvi', arxiv_id=requested_id)}}" class="abs-button download-dvi">{{ format.upper() }}</a>
    {%- elif format == 'html' -%}
    <a href="{{url_for('.html', arxiv_id=requested_id)}}" accesskey="f" class="abs-button download-html">{{ format.upper() }}</a>
    {%- elif format == 'other' -%}
    <a href="{{url_for('.format', arxiv_id=requested_id)}}" class="abs-button download-format">Other formats</a>
    {%- elif format == 'nops' -%}
    <a href="{{url_for('.ps', arxiv_id=requested_id)}}" class="abs-button-grey">(PostScript unavailable)</a>
    {%- elif format == 'sciencewise_pdf' -%}
    {#- TODO: consider this format for deprecation -#}
    {#- TODO: create clickthrough link from sciencewise link -#}
    <a href="http://sciencewise.info/media/pdf/{{ abs_meta.arxiv_id_v }}.pdf" title="Tagged PDF on ScienceWISE.info" class="abs-button tag-sciencewise">Tagged PDF</a>
    <a href="http://sciencewise.info/media/pdf/{{ abs_meta.arxiv_id_v }}.pdf" title="Tagged PDF on ScienceWISE.info" class="abs-button tag-sciencewise">
      <img src="https://arxiv.org/icons/sciencewise75x32.png" height="16" width="38" alt="ScienceWISE" />
    </a>
    {%- endif -%}
  </li>
    {%- endfor -%}
  {%- endif -%}
</ul>
{%- endmacro -%}

{%- macro generate_browse_context() -%}
  Current browse context: <div class="current">{{ browse_context }}</div>

  <div class="prevnext">
    {% if browse_context_previous_url -%}
    <span class="arrow">
      <a class="abs-button prev-url" href="{{browse_context_previous_url }}"
         accesskey="p" title="previous in {{ browse_context }} (accesskey p)">&lt;&nbsp;prev</a>
    </span>
    <span class="is-hidden-mobile">&nbsp; | &nbsp;</span>
    {%- else -%}
    <span class="nolink" class="abs-button prev-url">&lt;&nbsp;previous article</span>
    <span class="is-hidden-mobile">&nbsp; | &nbsp;</span>
    {% endif -%}

    {% if browse_context_next_url %}
    <span class="arrow">
      <a class="abs-button next-url" href="{{browse_context_next_url}}" accesskey="n"
         title="next in {{ browse_context }} (accesskey n)">next&nbsp;&gt;</a>
    </span>
    {%- else -%}
    <span class="abs-button next-url" class="nolink">next article&nbsp;&gt;</span>
    {%- endif -%}
    <br/>
  </div>{#end div.prevnext#}

  {%- if browse_context != 'arxiv' -%}
  {#- This fixes a bug in the classic UI logic -#}
  <div class="list">
    <a class="abs-button abs-button-grey abs-button-small context-new" href="{{url_for('.list_articles',context=browse_context, subcontext='new')}}">new</a>
    <span class="is-hidden-mobile"> | </span>
    <a class="abs-button abs-button-grey abs-button-small context-recent" href="{{url_for('.list_articles',context=browse_context, subcontext='recent')}}">recent</a>
    <span class="is-hidden-mobile"> | </span>
    <a class="abs-button abs-button-grey abs-button-small context-id" href="{{url_for('.list_articles',context=browse_context, subcontext=abs_meta.arxiv_identifier.yymm)}}">
      {{- abs_meta.arxiv_identifier.yymm -}}</a>
  </div>
  {%- endif -%}

  {%- if not abs_meta.arxiv_identifier.is_old_id and (abs_meta.get_browse_context_list()|length > 1) -%}
  <div class="abs-switch-cat">
    Change to browse by:
    <div class="switch context-change">
      {% for category in abs_meta.get_browse_context_list() if not (browse_context==category) %}
        {%- set switch_url = url_for('browse.abstract', arxiv_id=abs_meta.arxiv_identifier.id, context=category) -%}
        {% if '.' in category %}
        <a class="subclass" href="{{ switch_url}}">{{ category }}</a><br class="is-hidden-mobile">
        {% else %}
        <a href="{{ switch_url}}">{{ category }}</a><br class="is-hidden-mobile">
        {% endif %}
      {% endfor %}
    </div>
  </div>
  {% endif %}
{%- endmacro -%}


{%- macro generate_dblp_section(author_cutoff=5) -%}
  <div class="dblp">
    <h3><a href="{{ dblp.base_url }}">DBLP</a> - CS Bibliography</h3>
    <div class="list">
      <a href="{{ dblp.listing_url }}" title="listing on DBLP">listing</a>{% if dblp.bibtex_path %} | <a href="{{ dblp.bibtex_base_url }}/{{ dblp.bibtex_path }}" title="DBLP bibtex record">bibtex</a>{% endif %}
    </div>
    {% if dblp.author_list %}
    <div class="list">
      {% for author in dblp.author_list[:author_cutoff] %}
      {#- The only reason entity_to_utf is being used is becasue dblp has xml entities in the DB -#}
      <a href="{{ dblp.author_search_url }}?author={{ author|entity_to_utf|urlencode }}" title="DBLP author search">{{ author|entity_to_utf }}</a>{% if not loop.last %}<br/>{%- endif -%}
    {% endfor %}
    {% if dblp.author_list|length > author_cutoff %}
      <div class="list">&hellip;</div>
    {% endif %}
    </div>
    {% endif %}
  </div>
{%- endmacro -%}

{%- block extra_services -%}
  <div class="extra-services">
{#- TODO: check whether anything but the ancillary files section uses this -#}
{%- if ancillary_files %}
    <script type="text/javascript">
    <!--
     function toggleList(whichLayer,toggleThis)
     {
        var elem, vis;
        if( document.getElementById ) // standard
          elem = document.getElementById( whichLayer );
        else if( document.all ) // old msie versions
          elem = document.all[whichLayer];
        else if( document.layers ) // nn4
          elem = document.layers[whichLayer];
        vis = elem.style;
        // if the style.display value is blank we try to figure it out here
        if(vis.display==''&&elem.offsetWidth!=undefined&&elem.offsetHeight!=undefined)
          vis.display = (elem.offsetWidth!=0&&elem.offsetHeight!=0)?'inline':'none';
        vis.display = (vis.display==''||vis.display=='inline')?'none':'inline';
        // toggle link inner text
        status = vis.display;
        if(vis.display=='inline'){
          document.getElementById('toggle').innerHTML = "(collapse list)";
          document.getElementById('toggle').title = "Collapse list";
        } else {
          document.getElementById('toggle').innerHTML = "("+toggleThis+")";
          document.getElementById('toggle').title = "Show complete list";
        }
     }
     //-->
    </script>
{% endif %}
    <div class="full-text">
      <a name="other"></a>
      <span class="descriptor">Full-text links:</span>
      <h2>Download:</h2>
      {{ generate_download_links(format_list=formats) }}
      <div class="abs-license">
        {%- if abs_meta.license.icon_uri_path -%}
        <a href="{{abs_meta.license.effective_uri}}" title="Rights to this article"><img src="https://arxiv.org{{ abs_meta.license.icon_uri_path }}"/></a>
        {%- else -%}
        (<a href="{{abs_meta.license.effective_uri}}" title="Rights to this article">license</a>)
        {%- endif -%}
      </div>
    </div>
    <!--end full-text-->

{%- if ancillary_files %}
  <div class="ancillary">
    <span class="descriptor">Ancillary-file links:</span>
    <h2>Ancillary files <span style="font-size:75%;font-weight:normal">(<a href="/src/{{ abs_meta.arxiv_id_v }}/anc">details</a>)</span>:</h2>
    {{ generate_ancillary_file_list(ancillary_files)}}
  </div><!--end ancillary-->
{% endif %}
    <div class="browse">
    {{ generate_browse_context() }}
    </div>

    <div class="extra-ref-cite">
      <h3>References &amp; Citations</h3>
      <ul>
        {% if include_inspire_link %}
        <li>
<<<<<<< HEAD
          <a class="abs-button abs-button-small cite-inspire" href="https://inspirehep.net/literature?q=find%20eprint%20{{ abs_meta.arxiv_id }}">INSPIRE HEP</a><br/>
          <span class="inspire-links">(<a href="/refs/{{ abs_meta.arxiv_id }}">refers to</a> | <a href="/cits/{{ abs_meta.arxiv_id }}">cited by</a>)</span>
=======
          <a class="abs-button abs-button-small" href="https://inspirehep.net/literature?q=find%20eprint%20{{ abs_meta.arxiv_id }}">INSPIRE HEP</a><br/>
>>>>>>> c6e29740
        </li>
        {% endif %}
        <li><a  class="abs-button abs-button-small cite-ads" href="https://ui.adsabs.harvard.edu/abs/arXiv:{{ abs_meta.arxiv_id|replace('/','%2F') }}">NASA ADS</a></li>
        {#- This was previously injected by Bibliographic Explorer -#}
        <li><a  class="abs-button abs-button-small cite-google-scholar" href="https://scholar.google.com/scholar?q={{ abs_meta.title|urlencode }}.%20arXiv%20{{ abs_meta.get_datetime_of_version(version=0).year }}" target="_blank" rel="noopener">Google Scholar</a></li>
        <li><a  class="abs-button abs-button-small cite-semantic-scholar" href="https://api.semanticscholar.org/arXiv:{{ abs_meta.arxiv_id }}" target="_blank" rel="noopener">Semantic Scholar</a></li>
      </ul>
      <div style="clear:both;"></div>
    </div>

    {% if trackback_ping_count and trackback_ping_count > 0 %}
    <div class="extra-general">
        <div class="what-is-this">
            <h3><a  class="abs-button abs-button-grey abs-button-small trackback-link" href="/tb/{{ abs_meta.arxiv_id }}"> {{ trackback_ping_count }} blog link{% if trackback_ping_count > 1 %}s{% endif %}</a></h3> (<a href="{{url_for('help_trackback')}}" class="trackback-help">what is this?</a>)
        </div>
    </div>
    {% endif %}

    {#- DBLP is a bibliographical database primarily for Computer Science papers -#}
    {%- if dblp -%}
      {{ generate_dblp_section() }}
    {%- endif -%}

    {% include "abs/bookmarking.html" %}
  </div>
  <!--end extra-services-->
{% endblock extra_services %}<|MERGE_RESOLUTION|>--- conflicted
+++ resolved
@@ -192,12 +192,7 @@
       <ul>
         {% if include_inspire_link %}
         <li>
-<<<<<<< HEAD
           <a class="abs-button abs-button-small cite-inspire" href="https://inspirehep.net/literature?q=find%20eprint%20{{ abs_meta.arxiv_id }}">INSPIRE HEP</a><br/>
-          <span class="inspire-links">(<a href="/refs/{{ abs_meta.arxiv_id }}">refers to</a> | <a href="/cits/{{ abs_meta.arxiv_id }}">cited by</a>)</span>
-=======
-          <a class="abs-button abs-button-small" href="https://inspirehep.net/literature?q=find%20eprint%20{{ abs_meta.arxiv_id }}">INSPIRE HEP</a><br/>
->>>>>>> c6e29740
         </li>
         {% endif %}
         <li><a  class="abs-button abs-button-small cite-ads" href="https://ui.adsabs.harvard.edu/abs/arXiv:{{ abs_meta.arxiv_id|replace('/','%2F') }}">NASA ADS</a></li>
