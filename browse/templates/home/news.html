--- conflicted
+++ resolved
@@ -4,9 +4,4 @@
 {%- if rd_int >= 20190923 and rd_int <= 20190927 -%}
 23 Sep 2019: Our giving campaign is this week. <a href="https://blogs.cornell.edu/arxiv/2019/09/19/donate-to-arxiv-4/">Support arXiv with a donation!</a><br/>
 {%- endif -%}
-<<<<<<< HEAD
-31 Oct 2019: 2019 Fall/Winter Holiday schedule <a href="https://arxiv.org/new/index#2019Oct31">announced</a>.<br/>
-30 Aug 2019: We are hiring: <a href="http://bit.ly/arXivPythonDev4">Backend Python Developer</a><br/>
-=======
-06 Jan 2020: Martin Luther King, Jr. Holiday Schedule <a href="/new/index#6Jan2020">announced</a><br/>
->>>>>>> 00d0b958
+06 Jan 2020: Martin Luther King, Jr. Holiday Schedule <a href="/new/index#6Jan2020">announced</a><br/>