{%- extends "base.html" -%}
{% block title %}arXiv.org e-Print archive{% endblock %}
{% block head %}
  {{ super() -}}
{% endblock head %}

{% block login_link %}<div class="login"><a href="{{ url_for('login') }}">Login</a></div>{% endblock %}
{% block body_id %}id="front"{% endblock %}

{%- block content %}
{#- TODO: display order in taxonomy? -#}
<<<<<<< HEAD
<p class="tagline">Open access to {% if document_count -%}{{ "{:,}".format(document_count) }}{%- endif %} e-prints in Physics, Mathematics, Computer Science, Quantitative Biology, Quantitative Finance, Statistics, Electrical Engineering and Systems Science, and Economics</p>
{#-  /multi sends to either search, catchup or form interface based on which button is hit. -#}
<form name="home-adv-search" action="/multi" method="get">
  Subject search and browse: 
  <select name="groups_or_archives">
=======
<p class="tagline">Open access to {% if document_count -%}{{ "{:,}".format(document_count) }}{%- endif %}
 e-prints in the fields of physics, mathematics, computer science, quantitative biology, quantitative finance, statistics, electrical engineering and systems science, and economics. Submissions to arXiv should conform to Cornell University academic standards. arXiv is owned and operated by Cornell University, a private not-for-profit educational institution. arXiv is funded by Cornell University, the Simons Foundation and by the member institutions.</p>
<br/>
{#- TODO: revisit when we have a plan for /multi replacement -#}
<form action="/multi" method="get">Subject search and browse:
  <select name="group">
>>>>>>> f61a5309
  {%- for group_key, group_details in groups.items() if not group_details.is_test %}
    <option
        value ="{{group_key}}"
        data-url="{{url_for('search_archive', archive=group_key[4:])}}"        
        {% if group_key == 'grp_physics' %}selected="selected"{% endif %}>
      {{ group_details.name }}
    </option>
    {%- endfor %}
  </select>
  <input id="adv-search-btn" type="button" value="Search">
  <input type="submit" name="/form" value="Form Interface">
  <input type="submit" name="/catchup" value="Catchup">
</form>

<script type="text/javascript">
 function doAdvSearchBtn(event) {
     sel = document.querySelector('select[name="groups_or_archives"]')
     if(sel && sel.options && sel.options[sel.selectedIndex].dataset.url ){
         data_url = sel.options[sel.selectedIndex].dataset.url
         if( data_url ){
             window.location = data_url;
         }else{
             console.error('home page search button: no data_url found for search');
         }
     }
 }
 document.addEventListener('DOMContentLoaded',function() {
     document.getElementById('adv-search-btn').onclick=doAdvSearchBtn;
 },false);
</script>
<p>
{%- include "home/news.html" -%}
See cumulative <a href="/new/">"What's New"</a> pages.
Read <a href="/help/robots">robots beware</a> before attempting any automated download
</p>
{#- TODO: define display order in taxonomy? -#}
{{- group_section(('grp_physics','grp_math','grp_cs','grp_q-bio','grp_q-fin','grp_stat','grp_eess','grp_econ')) }}
{% endblock content -%}

{%- block footer_content -%}
{%- include "long_trailer.html" -%}
{%- endblock footer_content -%}

{%- macro group_section(group_keys) -%}
  {%- for group_key in group_keys -%}
  <h2>{{ groups[group_key].name }}</h2>
  <ul>
    {% for archive_key, archive_details in archives.items()|sort(attribute='1.name') if archives[archive_key].in_group == group_key  %}
      {%- set archive_search_url = url_for('search_archive', archive=archive_key) -%}
      {%- set archive_url = url_for('browse.archive', archive=archive_key) if archive_key != 'cs' else 'https://arxiv.org/corr' -%}
      {%- set archive_name = archives[archive_key].name if archive_key != 'cs' else 'Computing Research Repository' -%}

    {#- TODO: url_for /list, /catchup -#}
    <li>
      <a href="{{ archive_url }}">{{ archive_name }}</a> (<b>{{ archive_key if archive_key != 'cs' else 'CoRR' }}</b> <a href="/list/{{ archive_key }}/new">new</a>, <a href="/list/{{ archive_key }}/recent">recent</a>, <a href="{{ archive_search_url }}">search</a>{% if 0 %}, <a href="/catchup?archive={{ archive_key }}&amp;sdaysback=30&amp;num=2000&amp;order=reverse&amp;method=without">last month</a>{% endif %})
      {%- if archive == 'physics' -%}<br/>includes:&nbsp;
      {%- elif archive_key == 'cs' -%}<br/>includes (see <a href="https://arxiv.org/corr/subjectclasses">detailed description</a>):&nbsp;
      {%- elif archive_key in ('eess', 'econ') -%}<br/>includes (see <a href="/help/{{ archive_key }}">detailed description</a>):&nbsp;
      {%- elif group_key != 'grp_physics' -%}<br/>includes (see <a href="/new/{{ archive_key }}.html">detailed description</a>):&nbsp;
      {%- endif -%}
      {% for category_key, category_details in categories.items()|sort(attribute='1.name') if categories[category_key].in_archive == archive_key %}
      {% if not (loop.first and loop.last and group_key == 'grp_physics') %}<a href="/list/{{ category_key }}/recent">{{ categories[category_key].name }}</a>{% if not loop.last %}; {% endif %}{% endif %}
      {% endfor %}
    </li>
    {% endfor %}
  </ul>
  {% endfor %}
{%- endmacro -%}
{%- block footer_text -%}
{% include "long_trailer.html" %}
{%- endblock footer_text -%}<|MERGE_RESOLUTION|>--- conflicted
+++ resolved
@@ -9,20 +9,13 @@
 
 {%- block content %}
 {#- TODO: display order in taxonomy? -#}
-<<<<<<< HEAD
-<p class="tagline">Open access to {% if document_count -%}{{ "{:,}".format(document_count) }}{%- endif %} e-prints in Physics, Mathematics, Computer Science, Quantitative Biology, Quantitative Finance, Statistics, Electrical Engineering and Systems Science, and Economics</p>
+<p class="tagline">Open access to {% if document_count -%}{{ "{:,}".format(document_count) }}{%- endif %}
+ e-prints in the fields of physics, mathematics, computer science, quantitative biology, quantitative finance, statistics, electrical engineering and systems science, and economics. Submissions to arXiv should conform to Cornell University academic standards. arXiv is owned and operated by Cornell University, a private not-for-profit educational institution. arXiv is funded by Cornell University, the Simons Foundation and by the member institutions.</p>
+<br/>
 {#-  /multi sends to either search, catchup or form interface based on which button is hit. -#}
 <form name="home-adv-search" action="/multi" method="get">
   Subject search and browse: 
   <select name="groups_or_archives">
-=======
-<p class="tagline">Open access to {% if document_count -%}{{ "{:,}".format(document_count) }}{%- endif %}
- e-prints in the fields of physics, mathematics, computer science, quantitative biology, quantitative finance, statistics, electrical engineering and systems science, and economics. Submissions to arXiv should conform to Cornell University academic standards. arXiv is owned and operated by Cornell University, a private not-for-profit educational institution. arXiv is funded by Cornell University, the Simons Foundation and by the member institutions.</p>
-<br/>
-{#- TODO: revisit when we have a plan for /multi replacement -#}
-<form action="/multi" method="get">Subject search and browse:
-  <select name="group">
->>>>>>> f61a5309
   {%- for group_key, group_details in groups.items() if not group_details.is_test %}
     <option
         value ="{{group_key}}"
