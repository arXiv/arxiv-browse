--- conflicted
+++ resolved
@@ -90,12 +90,7 @@
       <br/>includes:
       (see <a href="{{url_for('archive', archive=archive_key)}}" id="details-{{ archive_key }}" aria-labelledby="details-{{ archive_key }} main-{{ archive_key }}">detailed description</a>):
       {%- elif group_key != 'grp_physics' -%}
-<<<<<<< HEAD
-      <br/>includes:
-      (see <a href="{{url_for('desc_' ~ archive_key)}}" id="details-{{ archive_key }}" aria-labelledby="details-{{ archive_key }} main-{{ archive_key }}">detailed description</a>):
-=======
       <br/>includes: (see <a href="{{url_for('help_archive_description', archive=archive_key)}}" id="details-{{ archive_key }}" aria-labelledby="details-{{ archive_key }} main-{{ archive_key }}">detailed description</a>):
->>>>>>> 0e02cfbb
       {%- endif -%}
 
       {% for category_key, category_details in categories.items()|sort(attribute='1.name') if categories[category_key].in_archive == archive_key %}
