--- conflicted
+++ resolved
@@ -50,19 +50,6 @@
          document.getElementById('adv-search-btn').onclick=doAdvSearchBtn;
      },false);
     </script>
-<<<<<<< HEAD
-    <h4 class="homepage-news-title">News</h4>
-    <!-- special news section -->
-    {%- include "home/news.html" -%}
-    <div>
-      Read about recent news and updates on <a href="https://blog.arxiv.org/" target="_blank">arXiv's blog</a>.
-      (View the former <a href="https://info.arxiv.org/new/index.html">"what's new" pages</a> here).
-    </div>
-    <div>
-      Read <a href="https://info.arxiv.org/help/robots.html">robots beware</a> before attempting any automated download.
-    </div>
-=======
->>>>>>> 8ed283fb
   </div>
   <!-- special message column -->
   {%- include "home/special-message.html" -%}
