--- conflicted
+++ resolved
@@ -12,18 +12,10 @@
   <p><a href="https://blog.arxiv.org/">Visit blog for all news</a></p>
 </div>
 
-<<<<<<< HEAD
-<div class="message-special dark column">
-  <span class="label">arXiv Demo</span>
-  <h2>This is a demo</h2>
-  <p>This is a demo of arxiv running from GCP Cloud run with abs, listings and PDFs served from Google Storage buckets.</p>
-  <p>There are quite a few features not implemented. Ex. HTML papers do not work.</p>
-=======
 {%- if rd_int >= 202305010100 and rd_int <= 202308010100 -%}
 <div class="message-special column">
   <span class="label">arXiv is hiring!</span>
   <p>We are looking for a community engagement manager, several software developers, a project manager, and a documentation manager/tech writer.</p>
   <p><a href="https://info.arxiv.org/hiring/">View open roles</a></p>
->>>>>>> 8ed283fb
 </div>
 {%- endif -%}