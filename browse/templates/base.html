--- conflicted
+++ resolved
@@ -6,12 +6,8 @@
   {%- block head -%}
   <title>{% block title %}{% endblock %}</title>
   <link rel="shortcut icon" href="/favicon.ico" type="image/x-icon" />
-<<<<<<< HEAD
-  <link rel="stylesheet" type="text/css" media="screen" href="//static.arxiv.org/css/arXiv.css?v=20170424" />
-=======
   <link rel="stylesheet" type="text/css" media="screen" href="//static.arxiv.org/css/arXiv.css?v=20181218" />
   {# disable for now #}
->>>>>>> 0380737d
   {%- if config['BROWSE_PIWIK_ENABLED'] %}
   <!-- Piwik -->
   <script type="text/javascript">
@@ -56,23 +52,14 @@
       <a href="https://www.cornell.edu/"><img src="//static.arxiv.org/icons/cu/cornell-reduced-white-SMALL.svg" alt="Cornell University" width="200" border="0" /></a>
     </div>
     <div id="support-ack">
-<<<<<<< HEAD
-      <a href="{{ url_for('acknowledgment') }}">We gratefully acknowledge support from<br/>the Simons Foundation<br /> and {{ session['institution'] if ('institution' in session and session['institution'] != None) else 'member institutions' }}</a>
-=======
-      <a href="{{url_for('acknowledgment')}}">We gratefully acknowledge support from<br/>the Simons Foundation and {{ session['institution'] if ('institution' in session and session['institution'] != None) else 'member institutions' }}.</a>
->>>>>>> 0380737d
+      <a href="{{ url_for('acknowledgment') }}">We gratefully acknowledge support from<br/>the Simons Foundation and {{ session['institution'] if ('institution' in session and session['institution'] != None) else 'member institutions' }}.</a>
     </div>
   </div>
 
   <div id="header" {% block header_class %}{% endblock %}>
     {% block header %}
-<<<<<<< HEAD
-    {#- The ignore_me link is not meant to be visible to users; it is meant to catch robots/crawlers not respecting robots.txt. -#}
-    <a href="{{ url_for('ignore_me') }}"></a>
-=======
     {#- The ignore_me link is not meant to be visible to users; it is meant to catch robots/crawlers not respecting robots.txt. aria-hidden prevents screenreaders from being caught. -#}
     <a aria-hidden="true" href="{url_path('ignore_me')}"></a>
->>>>>>> 0380737d
     <h1>arXiv.org</h1>
     <div class="login"><a href="{{ url_for('login') }}">Login</a></div>
     <div id="search">
