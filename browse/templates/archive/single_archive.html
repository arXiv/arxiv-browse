--- conflicted
+++ resolved
@@ -61,14 +61,8 @@
         {{ catchup_form.submit }}
       </form>
     </li>
-
-<<<<<<< HEAD
-    <li><b>Search</b> within the <a href="/find/{{archive_id}}">{{archive_id}} archive</a></li>
-
-=======
     <li><b>Search</b> within the <a href="{{ url_for('search_archive', archive=archive_id) }}">{{archive_id}} archive</a></li>
     
->>>>>>> f61a5309
     <li>Article statistics by year:<br>
       {% for url, year in stats_by_year %}
       <a href="{{url}}">{{year}}</a>
