--- conflicted
+++ resolved
@@ -10,13 +10,6 @@
 from flask import Flask
 from flask_s3 import FlaskS3
 
-<<<<<<< HEAD
-from browse.config import APP_VERSION
-from browse.filters import entity_to_utf
-from browse.routes import ui
-from browse.services.database import models
-from browse.services.util.email import generate_show_email_hash
-=======
 from arxiv.base.urls import canonical_url, clickthrough_url, urlizer
 from arxiv.base.config import BASE_SERVER
 from arxiv.base import Base
@@ -26,24 +19,19 @@
 from browse.services.database import models
 from browse.formating.email import generate_show_email_hash
 from browse.filters import entity_to_utf
->>>>>>> 397c4708
 
 s3 = FlaskS3()
 
 def create_web_app() -> Flask:
     """Initialize an instance of the browse web application."""
-<<<<<<< HEAD
+
     root = logging.getLogger()
     root.addHandler(default_handler)
 
-    app = Flask('browse', static_url_path=f'/static/browse/{APP_VERSION}')
-    app.config.from_pyfile('config.py')
-=======
     settings.check()
     app = Flask('browse', static_url_path=f'/static/browse/{settings.APP_VERSION}')
     app.config.from_object(settings)  # facilitates sqlalchemy and flask plugins
-    app.settings = settings  # facilitates typed access to settings
->>>>>>> 397c4708
+    setattr(app, 'settings', settings)  # facilitates typed access to settings
 
     models.init_app(app)  # type: ignore
     Base(app)
@@ -63,7 +51,7 @@
     app.jinja_env.filters['clickthrough_url_for'] = clickthrough_url
     app.jinja_env.filters['show_email_hash'] = \
         partial(generate_show_email_hash,
-                secret=app.settings.SHOW_EMAIL_SECRET.get_secret_value())  # pylint: disable=E1101
+                secret=settings.SHOW_EMAIL_SECRET.get_secret_value())  # pylint: disable=E1101
 
     app.jinja_env.filters['arxiv_id_urls'] = urlizer(['arxiv_id'])
     app.jinja_env.filters['arxiv_urlize'] = urlizer(['arxiv_id', 'doi', 'url'])
