--- conflicted
+++ resolved
@@ -18,28 +18,15 @@
 from browse.routes import ui, dissemination
 from browse.routes import ui, dissemination, src
 from browse.services.database import models
-<<<<<<< HEAD
 from browse.services.check import service_statuses
 from browse.formatting.email import generate_show_email_hash
 from browse.filters import entity_to_utf
-
-s3 = FlaskS3()
-
-=======
-from browse.services.database.populate_test_latexmldb import populate_test_latexmldb
-from browse.services.util.email import generate_show_email_hash
-from browse.filters import entity_to_utf
-
-from arxiv.base.config import BASE_SERVER
-from arxiv.base import Base
-from arxiv.users.auth import Auth
 
 
 import os
 
 s3 = FlaskS3()
 
->>>>>>> e5128f04
 def create_web_app() -> Flask:
 
     """Initialize an instance of the browse web application."""
