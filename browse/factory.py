"""Application factory for browse service components."""
from functools import partial
from flask import Flask
from arxiv.base.urls import canonical_url, clickthrough_url, urlizer
from browse.routes import ui
from browse.services.database import models
from browse.services.util.email import generate_show_email_hash
from browse.filters import entity_to_utf
from browse.services.listing.fake_listings import FakeListingFilesService

from arxiv.base.config import BASE_SERVER
from arxiv.base import Base


def create_web_app() -> Flask:
    """Initialize an instance of the browse web application."""
    app = Flask('browse', static_folder='static', template_folder='templates')
    app.config.from_pyfile('config.py')  # type: ignore

    # TODO Only needed until this route is added to arxiv-base
    if 'URLS' not in app.config:
        app.config['URLS'] = []
    app.config['URLS'].append(
        ('search_archive', '/search/<archive>', BASE_SERVER))

    models.init_app(app)  # type: ignore

    Base(app)
    app.register_blueprint(ui.blueprint)

    app.config['listing_service'] = FakeListingFilesService()

    if not app.jinja_env.globals:
        app.jinja_env.globals = {}

    app.jinja_env.globals['canonical_url'] = canonical_url

    if not app.jinja_env.filters:
        app.jinja_env.filters = {}

<<<<<<< HEAD
    app.jinja_env.filters['line_feed_to_br'] = line_feed_to_br
    app.jinja_env.filters['tex_to_utf'] = partial( tex_to_utf, letters=True )
    app.jinja_env.filters['tex_to_utf_no_symb'] = partial( tex_to_utf, letters=False)

=======
>>>>>>> 0b90bcda
    app.jinja_env.filters['entity_to_utf'] = entity_to_utf

    app.jinja_env.filters['clickthrough_url_for'] = clickthrough_url
    app.jinja_env.filters['show_email_hash'] = \
        partial(generate_show_email_hash,
                secret=app.config.get('SHOW_EMAIL_SECRET'))

    app.jinja_env.filters['arxiv_id_urls'] = urlizer(['arxiv_id'])
    app.jinja_env.filters['arxiv_urlize'] = urlizer(['arxiv_id', 'doi', 'url'])
    app.jinja_env.filters['arxiv_id_doi_filter'] = urlizer(['arxiv_id', 'doi'])

    return app<|MERGE_RESOLUTION|>--- conflicted
+++ resolved
@@ -38,13 +38,6 @@
     if not app.jinja_env.filters:
         app.jinja_env.filters = {}
 
-<<<<<<< HEAD
-    app.jinja_env.filters['line_feed_to_br'] = line_feed_to_br
-    app.jinja_env.filters['tex_to_utf'] = partial( tex_to_utf, letters=True )
-    app.jinja_env.filters['tex_to_utf_no_symb'] = partial( tex_to_utf, letters=False)
-
-=======
->>>>>>> 0b90bcda
     app.jinja_env.filters['entity_to_utf'] = entity_to_utf
 
     app.jinja_env.filters['clickthrough_url_for'] = clickthrough_url
