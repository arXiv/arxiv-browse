--- conflicted
+++ resolved
@@ -24,12 +24,8 @@
     app.config['URLS'].append(
         ('search_archive', '/search/<archive>', BASE_SERVER))
 
-<<<<<<< HEAD
-    models.init_app(app)
-=======
     models.init_app(app)  # type: ignore
 
->>>>>>> d925c3aa
     Base(app)
     Auth(app)
     app.register_blueprint(ui.blueprint)
