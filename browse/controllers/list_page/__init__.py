--- conflicted
+++ resolved
@@ -226,13 +226,10 @@
         response_data.update(sub_sections_for_recent(rec_resp, skipn, shown))
 
     else:  # current or YYMM or YYYYMM or YY
-<<<<<<< HEAD
+
         yandm = year_month(time_period)
-        response_headers.update(add_surrogate_key(response_headers,["list-ym"]))
-=======
-        yandm = year_month_2_digit(time_period)
         response_headers=add_surrogate_key(response_headers,["list-ym"])
->>>>>>> 3577d849
+
         if yandm is None:
             raise BadRequest(f"Invalid time period: {time_period}") 
         should_redir, list_year, list_month = yandm
