"""Year link functions."""

<<<<<<< HEAD
=======
from typing import Dict, Any, Tuple, List
>>>>>>> 397c4708
from datetime import date
from typing import Any, Dict, List, Tuple, no_type_check

from flask import url_for


def years_operating(archive: Dict[str, Any]) -> List[int]:
    """Returns list of years operating in desc order. ex [1993,1992,1991]."""
    if (
        not archive
        or "start_date" not in archive
        or not isinstance(archive["start_date"], date)
    ):
        return []
    start = archive["start_date"].year
    end = archive.get("end_date", None) or date.today().year
    return list(reversed(range(start, end + 1)))


def stats_by_year(
        archive_id: str,
        archive: Dict[str, Any],
        years: List[int],
        page_year: int=0) -> List[Tuple[str, str]]:
    """Returns links to year pages."""
    if not archive or not archive_id or not years:
        return [("bogusURL", "NODATA")]
    else:
        return [(_year_stats_link(archive_id, year, page_year), str(year))
                for year in years]


def _year_stats_link(archive_id: str, year: int, page_year: int = 0) -> str:
    if year == page_year:
        return ''
    else:
        return url_for(
            "browse.year",
            year=str(year)[-2:],  # danger: 2 digit year, NG can accept 4 digit
            archive=archive_id)<|MERGE_RESOLUTION|>--- conflicted
+++ resolved
@@ -1,11 +1,9 @@
 """Year link functions."""
 
-<<<<<<< HEAD
-=======
-from typing import Dict, Any, Tuple, List
->>>>>>> 397c4708
+
+from typing import Any, Dict, List, Tuple
+
 from datetime import date
-from typing import Any, Dict, List, Tuple, no_type_check
 
 from flask import url_for
 
