"""Tests for stats page controllers, :mod:`browse.controllers.stats_page`."""

from unittest import TestCase, mock
from datetime import date, datetime
from werkzeug.exceptions import BadRequest

from arxiv import status
from browse.controllers import stats_page


class TestStatsPageControllers(TestCase):
    """Tests for :mod:`browse.controllers.stats_page` controllers."""

    @mock.patch('browse.controllers.stats_page.get_hourly_stats_count')
    def test_get_hourly_stats_page(self, mock_get_hourly_stats_count) -> None:  # type: ignore
        """Tests for :func:`.get_hourly_stats_page`."""
        # test bad requested_date_str
        with self.assertRaises(BadRequest):
            stats_page.get_hourly_stats_page(requested_date_str='foo')
        with self.assertRaises(BadRequest):
            stats_page.get_hourly_stats_page(requested_date_str='201901')

        # test response for good or no date option
        mock_get_hourly_stats_count.return_value = (0, 0, 0)
        for date_str in ['2019', '2019-01-01', '20180202', None]:
            response_data, code, _ = stats_page.get_hourly_stats_page(
                requested_date_str=date_str)
            mock_get_hourly_stats_count.assert_called_once()
            mock_get_hourly_stats_count.reset_mock()
            self.assertEqual(code, status.HTTP_200_OK,
                             'Response should be OK.')
            for key in ['current_dt', 'requested_dt',
                        'normal_count', 'admin_count']:
                self.assertIn(key, response_data, f'{key} is in response_data')

    @mock.patch('browse.controllers.stats_page.get_hourly_stats')
    def test_get_hourly_stats_csv(self, mock_get_hourly_stats) -> None:  # type: ignore
        """Tests for :func:`.get_hourly_stats_csv`."""
        # test bad requested_date_str
        with self.assertRaises(BadRequest):
            stats_page.get_hourly_stats_csv(requested_date_str='bar')
        with self.assertRaises(BadRequest):
            stats_page.get_hourly_stats_csv(requested_date_str='2017-021')

        # test basic response when no date option is provided
        mock_get_hourly_stats.return_value = list()
        response_data, code, headers = stats_page.get_hourly_stats_csv()
        mock_get_hourly_stats.assert_called_once()
        mock_get_hourly_stats.reset_mock()
        self.assertEqual(code, status.HTTP_200_OK, 'Response should be OK.')
        self.assertEqual(headers['Content-Type'], 'text/csv')
        self.assertIn('csv', response_data, 'csv is in response data')
        self.assertEqual(response_data['csv'],
                         "hour,node1\n")

        # test response with mock data, when no date option is provided
        test_td = datetime(2019, 3, 19)
        mock_get_hourly_stats.return_value = [
            mock.Mock(ymd=test_td, hour=0, node_num=4,
                      access_type='N', connections=4123),
            mock.Mock(ymd=test_td, hour=0, node_num=3,
                      access_type='N', connections=3124),
            mock.Mock(ymd=test_td, hour=0, node_num=2,
                      access_type='N', connections=2124),
            mock.Mock(ymd=test_td, hour=0, node_num=1,
                      access_type='N', connections=1234),
        ]
        expected_response = "hour,node1,node2,node3,node4\n"\
                            "2019-03-19T00:00:00Z,1234,2124,3124,4123\n"

        # test response with mock data, when date option is provided
        response_data, code, headers = stats_page.get_hourly_stats_csv(requested_date_str='2019-03-19')
        mock_get_hourly_stats.assert_called_once_with(stats_date=date(2019, 3, 19))
        self.assertEqual(code, status.HTTP_200_OK, 'Response should be OK.')
        self.assertEqual(response_data['csv'], expected_response)

        mock_get_hourly_stats.return_value = [
            mock.Mock(ymd=test_td, hour=0, node_num=2,
                      access_type='N', connections=2120),
            mock.Mock(ymd=test_td, hour=0, node_num=4,
                      access_type='N', connections=4120),
            mock.Mock(ymd=test_td, hour=0, node_num=1,
                      access_type='N', connections=1230),
            mock.Mock(ymd=test_td, hour=0, node_num=3,
                      access_type='N', connections=3120),
            mock.Mock(ymd=test_td, hour=1, node_num=1,
                      access_type='N', connections=1241),
            mock.Mock(ymd=test_td, hour=1, node_num=4,
                      access_type='N', connections=4121),
            mock.Mock(ymd=test_td, hour=1, node_num=3,
                      access_type='N', connections=3231),
        ]
        expected_response = "hour,node1,node2,node3,node4\n"\
                            "2019-03-19T00:00:00Z,1230,2120,3120,4120\n"\
                            "2019-03-19T01:00:00Z,1241,0,3231,4121\n"

        response_data, code, headers = stats_page.get_hourly_stats_csv()
        self.assertEqual(code, status.HTTP_200_OK, 'Response should be OK.')
        self.assertEqual(response_data['csv'], expected_response)

    @mock.patch('browse.controllers.stats_page.get_max_download_stats_dt')
    @mock.patch('browse.controllers.stats_page.get_monthly_download_count')
    def test_get_monthly_downloads_page(self,  # type: ignore
                                        mock_get_monthly_download_count,
                                        mock_get_max_download_stats_dt) -> None:
        """Tests for :func:`.get_monthly_downloads_page`."""
        # test basic response
        mock_get_monthly_download_count.return_value = 1
        mock_get_max_download_stats_dt.return_value = datetime(2019, 3, 1)
        response_data, code, headers = stats_page.get_monthly_downloads_page()

        mock_get_monthly_download_count.assert_called_once()
        mock_get_max_download_stats_dt.assert_called_once()
        self.assertEqual(code, status.HTTP_200_OK, 'Response should be OK.')
        self.assertIn('total_downloads', response_data)
        self.assertIn('most_recent_dt', response_data)

    @mock.patch('browse.controllers.stats_page.get_monthly_download_stats')
    def test_get_download_stats_csv(self, mock_get_monthly_download_stats) -> None:  # type: ignore
        """Tests for :func:`.get_monthly_download_stats_csv`."""
        # test basic response
        mock_get_monthly_download_stats.return_value = list()
        response_data, code, headers = stats_page.get_download_stats_csv()
        mock_get_monthly_download_stats.assert_called_once()
        mock_get_monthly_download_stats.reset_mock()
        self.assertEqual(code, status.HTTP_200_OK, 'Response should be OK.')
        self.assertEqual(headers['Content-Type'], 'text/csv')
        self.assertIn('csv', response_data, 'csv is in response data')
        self.assertEqual(response_data['csv'],
                         "month,downloads\n")

        # test response with mock data
        mock_get_monthly_download_stats.return_value = [
            mock.Mock(ym=datetime(2017, 1, 1), downloads=1234567),
            mock.Mock(ym=datetime(2017, 2, 1), downloads=2345678)
        ]
        expected_response = "month,downloads\n"\
                            "2017-01,1234567\n"\
                            "2017-02,2345678\n"
        response_data, code, headers = stats_page.get_download_stats_csv()
        self.assertEqual(code, status.HTTP_200_OK, 'Response should be OK.')
        self.assertEqual(response_data['csv'], expected_response)

    @mock.patch('browse.controllers.stats_page.get_document_count_by_yymm')
    @mock.patch('browse.controllers.stats_page.get_monthly_submission_count')
<<<<<<< HEAD
    @mock.patch('browse.controllers.stats_page.get_document_count_by_yymm')
    def test_get_monthly_submissions_page(self,
                                          mock_get_document_count_by_yymm,
                                          mock_get_monthly_submission_count)\
                                          -> None:  # type: ignore
=======
    def test_get_monthly_submissions_page(self,
                                          mock_get_monthly_submission_count,
                                          mock_get_document_count_by_yymm) -> None:  # type: ignore
>>>>>>> 9408a783
        """Tests for :func:`.get_monthly_submissions_page`."""
        # test basic response
        mock_get_document_count_by_yymm.return_value = 0
        mock_get_monthly_submission_count.return_value = (0, 0)
        response_data, code, headers = \
            stats_page.get_monthly_submissions_page()
        mock_get_monthly_submission_count.assert_called_once()
        mock_get_monthly_submission_count.reset_mock()
        self.assertEqual(code, status.HTTP_200_OK, 'Response should be OK.')

        for key in ['num_migrated', 'num_deleted', 'num_submissions',
                    'current_dt', 'arxiv_start_dt', 'arxiv_age_years',
                    'num_submissions_adjusted']:
            self.assertIn(key, response_data, f'{key} is in response_data')
            self.assertIsNotNone(response_data[key],
                                 f'response_data[{key}] is not None')

        # test response with mock data
        mock_get_monthly_submission_count.return_value = (1123456, -501)
        response_data, code, headers = \
            stats_page.get_monthly_submissions_page()
        mock_get_monthly_submission_count.assert_called_once()
        self.assertEqual(code, status.HTTP_200_OK, 'Response should be OK.')
        self.assertEqual(response_data['num_migrated'], 501)
        self.assertEqual(response_data['num_submissions'], 1123456)
        expected_submissions_adjusted = \
            response_data['num_submissions'] + response_data['num_migrated'] - response_data['num_deleted']
        self.assertEqual(response_data['num_submissions_adjusted'],
                         expected_submissions_adjusted)
        self.assertGreaterEqual(response_data['num_deleted'], 155)
        self.assertGreater(response_data['arxiv_age_years'], 25,
                           'arXiv may rent a car')
        self.assertIsInstance(response_data['current_dt'], datetime)
        self.assertIsInstance(response_data['arxiv_start_dt'], datetime)

<<<<<<< HEAD

    @mock.patch('browse.controllers.stats_page.get_monthly_submission_stats')
    @mock.patch('browse.controllers.stats_page.get_document_count_by_yymm')
    def test_get_submission_stats_csv(self,
                                      mock_get_document_count_by_yymm,
                                      mock_get_monthly_submission_stats)\
                                      -> None:  # type: ignore
=======
    @mock.patch('browse.controllers.stats_page.get_document_count_by_yymm')
    @mock.patch('browse.controllers.stats_page.get_monthly_submission_stats')
    def test_get_submission_stats_csv(self,
                                      mock_get_monthly_submission_stats,
                                      mock_get_document_count_by_yymm) -> None:  # type: ignore
>>>>>>> 9408a783
        """Tests for :func:`.get_submission_stats_csv`."""
        # test basic response
        mock_get_document_count_by_yymm.return_value = 0
        mock_get_monthly_submission_stats.return_value = list()
        response_data, code, headers = stats_page.get_submission_stats_csv()
        self.assertEqual(code, status.HTTP_200_OK, 'Response should be OK.')
        self.assertEqual(headers['Content-Type'], 'text/csv')
        self.assertIn('csv', response_data, 'csv is in response data')
        self.assertEqual(response_data['csv'],
                         "month,submissions,historical_delta\n")

        # test response with mock data
        mock_get_document_count_by_yymm.return_value = 0
        mock_get_monthly_submission_stats.return_value = [
            mock.Mock(ym=date(2019, 2, 1),
                      num_submissions=9999, historical_delta=-42),
            mock.Mock(ym=date(2019, 3, 1),
                      num_submissions=10101, historical_delta=0)
        ]
        expected_response = "month,submissions,historical_delta\n"\
                            "2019-02,9999,-42\n"\
                            "2019-03,10101,0\n"
        response_data, code, headers = stats_page.get_submission_stats_csv()
        self.assertEqual(code, status.HTTP_200_OK, 'Response should be OK.')
        self.assertEqual(response_data['csv'], expected_response)<|MERGE_RESOLUTION|>--- conflicted
+++ resolved
@@ -143,17 +143,9 @@
 
     @mock.patch('browse.controllers.stats_page.get_document_count_by_yymm')
     @mock.patch('browse.controllers.stats_page.get_monthly_submission_count')
-<<<<<<< HEAD
-    @mock.patch('browse.controllers.stats_page.get_document_count_by_yymm')
-    def test_get_monthly_submissions_page(self,
-                                          mock_get_document_count_by_yymm,
-                                          mock_get_monthly_submission_count)\
-                                          -> None:  # type: ignore
-=======
     def test_get_monthly_submissions_page(self,
                                           mock_get_monthly_submission_count,
                                           mock_get_document_count_by_yymm) -> None:  # type: ignore
->>>>>>> 9408a783
         """Tests for :func:`.get_monthly_submissions_page`."""
         # test basic response
         mock_get_document_count_by_yymm.return_value = 0
@@ -189,21 +181,11 @@
         self.assertIsInstance(response_data['current_dt'], datetime)
         self.assertIsInstance(response_data['arxiv_start_dt'], datetime)
 
-<<<<<<< HEAD
-
-    @mock.patch('browse.controllers.stats_page.get_monthly_submission_stats')
-    @mock.patch('browse.controllers.stats_page.get_document_count_by_yymm')
-    def test_get_submission_stats_csv(self,
-                                      mock_get_document_count_by_yymm,
-                                      mock_get_monthly_submission_stats)\
-                                      -> None:  # type: ignore
-=======
     @mock.patch('browse.controllers.stats_page.get_document_count_by_yymm')
     @mock.patch('browse.controllers.stats_page.get_monthly_submission_stats')
     def test_get_submission_stats_csv(self,
                                       mock_get_monthly_submission_stats,
                                       mock_get_document_count_by_yymm) -> None:  # type: ignore
->>>>>>> 9408a783
         """Tests for :func:`.get_submission_stats_csv`."""
         # test basic response
         mock_get_document_count_by_yymm.return_value = 0
