--- conflicted
+++ resolved
@@ -282,12 +282,8 @@
         else:
             # check source type from metadata, with consideration of
             # user format preference and cache
-<<<<<<< HEAD
             version = docmeta.version
             format_code = docmeta.version_history[version - 1].source_flag.code
-=======
-            format_code = version.source_type.code
->>>>>>> 4b8871d9
             cached_ps_file = self.dissemination(fileformat.ps, docmeta.arxiv_identifier, docmeta)
             cache_flag = bool(cached_ps_file and isinstance(cached_ps_file, FileObj) \
                 and cached_ps_file.size == 0 \
