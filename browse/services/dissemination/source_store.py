"""Service to get source for an article."""

import logging
import re
from typing import Optional, List

from arxiv.identifier import Identifier
from arxiv.files.fileformat import (FileFormat, docx, dvigz, htmlgz, odf,
                                      pdf, pdftex, ps, psgz, tex)
from arxiv.document.metadata import DocMetadata
from arxiv.files.key_patterns import (abs_path_current_parent,
                                          abs_path_orig_parent)
from arxiv.files.object_store import ObjectStore
from arxiv.files import FileObj

<<<<<<< HEAD
from arxiv.formats import list_ancillary_files
=======
from .ancillary_files import list_ancillary_files
from ...domain.version import VersionEntry
>>>>>>> 85dbd9a3

logger = logging.getLogger(__file__)

src_regex = re.compile(r'.*(\.tar\.gz|\.pdf|\.ps\.gz|\.gz|\.div\.gz|\.html\.gz)')

MAX_ITEMS_IN_PATTERN_MATCH = 1000
"""This uses pattern matching on all the keys in an itmes directory. If
the number if items is very large the was probably a problem"""


class SourceStore():
    """Service for source related files.

    Example
    -------

        sstore = SourceStore(LocalObjectStore("/data/"))
        aid = '2012.12345v1'
        src = sstore.get_src(Identifier(aid))
        print(f"Length of source for {aid} is {src.size} bytes")

    """

    def __init__(self, objstore: ObjectStore):
        self.objstore = objstore

    def source_exists(self,
                      arxiv_id: Identifier,
                      docmeta: DocMetadata) -> bool:
        """Does the source exist for this `arxiv_id` and `docmeta`?"""
        return bool(self.get_src_for_docmeta(arxiv_id, docmeta))


    def get_src(self, arxiv_id: Identifier, is_current: bool) -> Optional[FileObj]:
        if is_current:
            parent = abs_path_current_parent(arxiv_id)
        else:
            if not arxiv_id.has_version:
                raise ValueError(f"arxiv_id {arxiv_id} does not have version")
            else:
                parent = abs_path_orig_parent(arxiv_id)

        if not arxiv_id.filename:
            return None
        pattern = parent + '/' + arxiv_id.filename
        items = list(self.objstore.list(pattern))
        if len(items) > MAX_ITEMS_IN_PATTERN_MATCH:
            raise Exception(f"Too many src matches for {pattern}")
        if len(items) > .9 * MAX_ITEMS_IN_PATTERN_MATCH:
            logger.warning("Unexpectedly large src matches %d, max is %d",
                           len(items), MAX_ITEMS_IN_PATTERN_MATCH)

        item = next((item for item in items if src_regex.match(item.name)),
                    None)  # does any obj key match with any extension?
        return item

    def get_src_for_version(self, arxiv_id: Identifier, version: VersionEntry) -> Optional[FileObj]:
        return self.get_src(arxiv_id, version.is_current)

    def get_src_for_docmeta(self,
                            arxiv_id: Identifier,
                            docmeta: DocMetadata) -> Optional[FileObj]:
        """Gets the src for the arxiv_id.

        Lists through possible extensions to find source file.

        Returns `FileObj` if found, `None` if not."""
        if arxiv_id.has_version and arxiv_id.version == docmeta.highest_version():
            return self.get_src(arxiv_id, True)
        elif not arxiv_id.has_version:
            return self.get_src(Identifier(arxiv_id.id), True)
        else:
            return self.get_src(arxiv_id, False)

    def get_src_format_for_version(self,
                                   version: VersionEntry,
                                   src_file: FileObj)-> FileFormat:
        """Gets article's source format as a `FileFormat`."""
        if src_file.name.endswith(".ps.gz"):
            return psgz
        if src_file.name.endswith(".pdf"):
            return pdf
        if src_file.name.endswith(".html.gz"):
            return htmlgz
        if src_file.name.endswith(".dvi.gz"):
            return dvigz

        # Otherwise look at the special info in the metadata for help
        srctype = version.source_flag

        if srctype.ps_only:
            return ps
        elif srctype.html:
            return htmlgz
        elif srctype.pdflatex:
            return pdftex
        elif srctype.docx:
            return docx
        elif srctype.odf:
            return odf
        elif srctype.pdf_only:
            return pdf
        else:
            return tex  # Default is tex in a tgz file

    def get_src_format(self,
                       docmeta: DocMetadata,
                       src_file: Optional[FileObj] = None) -> FileFormat:
        """Gets article's source format as a `FileFormat`."""
        if src_file is None:
            src_file = self.get_src_for_docmeta(docmeta.arxiv_identifier, docmeta)
        if src_file is None or src_file.name is None:
            raise ValueError(f"Must have  src_file and it must have a name for {docmeta.arxiv_identifier}")
        version: Optional[VersionEntry]
        if not docmeta.arxiv_identifier.has_version:
            version = docmeta.get_version(docmeta.highest_version())
        else:
            version = docmeta.get_version(docmeta.arxiv_identifier.version)
        if not version:
            raise ValueError("Could not determine what version")
        else:
            return self.get_src_format_for_version(version, src_file)

    def get_ancillary_files(self, docmeta: DocMetadata) -> List[dict]:
        """Get list of ancillary file names and sizes.

        Parameters
        ----------
        docmeta : DocMetadata
            DocMetadata to get the ancillary files for.

        Returns
        -------
        List[Dict]
            List of Dict where each dict is a file name and size.
        """
        version = docmeta.version
        source_type = docmeta.version_history[version - 1].source_flag
        if not source_type.includes_ancillary_files:
            return []
        return list_ancillary_files(self.get_src_for_docmeta(docmeta.arxiv_identifier, docmeta))<|MERGE_RESOLUTION|>--- conflicted
+++ resolved
@@ -8,17 +8,13 @@
 from arxiv.files.fileformat import (FileFormat, docx, dvigz, htmlgz, odf,
                                       pdf, pdftex, ps, psgz, tex)
 from arxiv.document.metadata import DocMetadata
+from arxiv.document.version import VersionEntry
 from arxiv.files.key_patterns import (abs_path_current_parent,
                                           abs_path_orig_parent)
 from arxiv.files.object_store import ObjectStore
 from arxiv.files import FileObj
 
-<<<<<<< HEAD
 from arxiv.formats import list_ancillary_files
-=======
-from .ancillary_files import list_ancillary_files
-from ...domain.version import VersionEntry
->>>>>>> 85dbd9a3
 
 logger = logging.getLogger(__file__)
 
