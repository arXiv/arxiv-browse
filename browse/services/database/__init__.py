--- conflicted
+++ resolved
@@ -81,15 +81,10 @@
     )
 
 
-<<<<<<< HEAD
-@db_handle_error(db_logger=logger, default_return_val=None)
-def get_institution(ip: str) -> Optional[Mapping[str, str]]:
-=======
 # Used in all routes as part of inst banner
 
-@db_handle_error(logger=logger, default_return_val=None)
+@db_handle_error(db_logger=logger, default_return_val=None)
 def get_institution(ip: str) -> Optional[Mapping[str,str]]:
->>>>>>> 397c4708
     """Get institution label from IP address."""
     decimal_ip = int(ipaddress.ip_address(ip))
 
@@ -122,23 +117,15 @@
     return h
 
 
-<<<<<<< HEAD
-@db_handle_error(db_logger=logger, default_return_val=[])
-=======
 # Only used in tests
-@db_handle_error(logger=logger, default_return_val=[])
->>>>>>> 397c4708
+@db_handle_error(db_logger=logger, default_return_val=[])
 def get_all_trackback_pings() -> List[TrackbackPing]:
     """Get all trackback pings in database."""
     return list(__all_trackbacks_query().all())
 
 
-<<<<<<< HEAD
-@db_handle_error(db_logger=logger, default_return_val=[])
-=======
 # Used only on trackback page
-@db_handle_error(logger=logger, default_return_val=[])
->>>>>>> 397c4708
+@db_handle_error(db_logger=logger, default_return_val=[])
 def get_paper_trackback_pings(paper_id: str) -> List[TrackbackPing]:
     """Get trackback pings for a particular document (paper_id)."""
     return list(
@@ -149,13 +136,8 @@
         .all()
     )
 
-<<<<<<< HEAD
-
-@db_handle_error(db_logger=logger, default_return_val=None)
-=======
 # Used on tb page and abs page
-@db_handle_error(logger=logger, default_return_val=None)
->>>>>>> 397c4708
+@db_handle_error(db_logger=logger, default_return_val=None)
 def get_trackback_ping(trackback_id: int) -> Optional[TrackbackPing]:
     """Get an individual trackback ping by its id (trackback_id)."""
     trackback: TrackbackPing = db.session.query(TrackbackPing).filter(
@@ -163,18 +145,11 @@
     ).first()
     return trackback
 
-<<<<<<< HEAD
-
+
+# Used only on tb page
 @db_handle_error(db_logger=logger, default_return_val=list())
-def get_recent_trackback_pings(
-    max_trackbacks: int = 25,
-) -> List[Tuple[TrackbackPing, str, str]]:
-=======
-# Used only on tb page
-@db_handle_error(logger=logger, default_return_val=list())
 def get_recent_trackback_pings(max_trackbacks: int = 25) \
         -> List[Tuple[TrackbackPing, str, str]]:
->>>>>>> 397c4708
     """Get recent trackback pings across all of arXiv."""
     max_trackbacks = min(max(max_trackbacks, 0), 500)
     if max_trackbacks == 0:
@@ -202,12 +177,8 @@
     return list(tb_doc_tup)
 
 
-<<<<<<< HEAD
-@db_handle_error(db_logger=logger, default_return_val=None)
-=======
 #Used on abs page
-@db_handle_error(logger=logger, default_return_val=None)
->>>>>>> 397c4708
+@db_handle_error(db_logger=logger, default_return_val=None)
 def get_trackback_ping_latest_date(paper_id: str) -> Optional[datetime]:
     """Get the most recent accepted trackback datetime for a paper_id."""
     timestamp: int = db.session.query(func.max(TrackbackPing.approved_time)).filter(
@@ -219,13 +190,9 @@
     dt = dt.astimezone(tz=tzutc())
     return dt
 
-<<<<<<< HEAD
-
+
+# used on abs page
 @db_handle_error(db_logger=logger, default_return_val=0)
-=======
-# used on abs page
-@db_handle_error(logger=logger, default_return_val=0)
->>>>>>> 397c4708
 def count_trackback_pings(paper_id: str) -> int:
     """Count trackback pings for a particular document (paper_id)."""
     row = (
@@ -241,12 +208,8 @@
     return int(row.num_pings)
 
 
-<<<<<<< HEAD
+#Not used, only in tests
 @db_handle_error(db_logger=logger, default_return_val=0)
-=======
-#Not used, only in tests
-@db_handle_error(logger=logger, default_return_val=0)
->>>>>>> 397c4708
 def count_all_trackback_pings() -> int:
     """Count trackback pings for all documents, without DISTINCT(URL)."""
     c = __all_trackbacks_query().count()
@@ -254,12 +217,8 @@
     return c
 
 
-<<<<<<< HEAD
+# Used in abs page
 @db_handle_error(db_logger=logger, default_return_val=False)
-=======
-# Used in abs page
-@db_handle_error(logger=logger, default_return_val=False)
->>>>>>> 397c4708
 def has_sciencewise_ping(paper_id_v: str) -> bool:
     """Determine whether versioned document has a ScienceWISE ping."""
     has_ping: bool = db.session.query(SciencewisePing).filter(
@@ -267,13 +226,9 @@
     ).count() > 0
     return has_ping
 
-<<<<<<< HEAD
-
-@db_handle_error(db_logger=logger, default_return_val=None)
-=======
+
 # used in abs page
-@db_handle_error(logger=logger, default_return_val=None)
->>>>>>> 397c4708
+@db_handle_error(db_logger=logger, default_return_val=None)
 def get_dblp_listing_path(paper_id: str) -> Optional[str]:
     """Get the DBLP Bibliography URL for a given document (paper_id)."""
     url: str = db.session.query(DBLP.url).join(Document).filter(
@@ -281,13 +236,9 @@
     ).one().url
     return url
 
-<<<<<<< HEAD
-
-@db_handle_error(db_logger=logger, default_return_val=[])
-=======
+
 # used in abs page
-@db_handle_error(logger=logger, default_return_val=[])
->>>>>>> 397c4708
+@db_handle_error(db_logger=logger, default_return_val=[])
 def get_dblp_authors(paper_id: str) -> List[str]:
     """Get sorted list of DBLP authors for a given document (paper_id)."""
     authors_t = (
@@ -301,13 +252,8 @@
     authors = [a for (a,) in authors_t]
     return authors
 
-<<<<<<< HEAD
-
-@db_handle_error(db_logger=logger, default_return_val=None)
-=======
 # Used on home page and stats page
-@db_handle_error(logger=logger, default_return_val=None)
->>>>>>> 397c4708
+@db_handle_error(db_logger=logger, default_return_val=None)
 def get_document_count() -> Optional[int]:
     """Get the number of documents."""
     # func.count is used here because .count() forces a subquery which
@@ -320,12 +266,8 @@
     return int(row.num_documents)
 
 
-<<<<<<< HEAD
+# Used on stats page
 @db_handle_error(db_logger=logger, default_return_val=0)
-=======
-# Used on stats page
-@db_handle_error(logger=logger, default_return_val=0)
->>>>>>> 397c4708
 def get_document_count_by_yymm(paper_date: Optional[date] = None) -> int:
     """Get number of papers for a given year and month."""
     paper_date = date.today() if not isinstance(paper_date, date) else paper_date
@@ -342,18 +284,11 @@
     return int(row.num_documents)
 
 
-<<<<<<< HEAD
-@db_handle_error(db_logger=logger, default_return_val=None)
-def get_sequential_id(
-    paper_id: Identifier, context: str = "all", is_next: bool = True
-) -> Optional[str]:
-=======
 # Only used on prevnext page
-@db_handle_error(logger=logger, default_return_val=None)
+@db_handle_error(db_logger=logger, default_return_val=None)
 def get_sequential_id(paper_id: Identifier,
                       context: str = 'all',
                       is_next: bool = True) -> Optional[str]:
->>>>>>> 397c4708
     """Get the next or previous paper ID in sequence."""
     if not isinstance(paper_id, Identifier) or not paper_id.month or not paper_id.year:
         return None
@@ -413,12 +348,9 @@
     return db.session.query(stats_hourly)
 
 
-<<<<<<< HEAD
+
+# Used on stats page
 @db_handle_error(db_logger=logger, default_return_val=(0, 0, 0))
-=======
-# Used on stats page
-@db_handle_error(logger=logger, default_return_val=(0, 0, 0))
->>>>>>> 397c4708
 def get_hourly_stats_count(stats_date: Optional[date]) -> Tuple[int, int, int]:
     """Get sum of normal/admin connections and nodes for a given date."""
     stats_date = date.today() if not isinstance(stats_date, date) else stats_date
@@ -443,14 +375,10 @@
             num_nodes = r.num_nodes
     return (normal_count, admin_count, num_nodes)
 
-<<<<<<< HEAD
-
-@db_handle_error(db_logger=logger, default_return_val=[])
-=======
+
 # Used on stats page
 # maybe on /today page?
-@db_handle_error(logger=logger, default_return_val=[])
->>>>>>> 397c4708
+@db_handle_error(db_logger=logger, default_return_val=[])
 def get_hourly_stats(stats_date: Optional[date] = None) -> List:
     """Get the hourly stats for a given date."""
     stats_date = date.today() if not isinstance(stats_date, date) else stats_date
@@ -465,13 +393,9 @@
         .all()
     )
 
-<<<<<<< HEAD
-
-@db_handle_error(db_logger=logger, default_return_val=[])
-=======
-# Used on stats page
-@db_handle_error(logger=logger, default_return_val=[])
->>>>>>> 397c4708
+
+# Used on stats page
+@db_handle_error(db_logger=logger, default_return_val=[])
 def get_monthly_submission_stats() -> List:
     """Get monthly submission stats from :class:`.StatsMonthlySubmission`."""
     return list(
@@ -480,13 +404,8 @@
         .all()
     )
 
-<<<<<<< HEAD
-
+# Used on stats page
 @db_handle_error(db_logger=logger, default_return_val=(0, 0))
-=======
-# Used on stats page
-@db_handle_error(logger=logger, default_return_val=(0, 0))
->>>>>>> 397c4708
 def get_monthly_submission_count() -> Tuple[int, int]:
     """Get submission totals: number of submissions and number migrated."""
     row = db.session.query(
@@ -495,13 +414,9 @@
     ).first()
     return (row.num_submissions, row.num_migrated)
 
-<<<<<<< HEAD
-
-@db_handle_error(db_logger=logger, default_return_val=[])
-=======
-# Used on stats page
-@db_handle_error(logger=logger, default_return_val=[])
->>>>>>> 397c4708
+
+# Used on stats page
+@db_handle_error(db_logger=logger, default_return_val=[])
 def get_monthly_download_stats() -> List:
     """Get all the monthly download stats."""
     return list(
@@ -510,13 +425,8 @@
         .all()
     )
 
-<<<<<<< HEAD
-
+# Used on stats page
 @db_handle_error(db_logger=logger, default_return_val=0)
-=======
-# Used on stats page
-@db_handle_error(logger=logger, default_return_val=0)
->>>>>>> 397c4708
 def get_monthly_download_count() -> int:
     """Get the sum of monthly downloads for all time."""
     row = db.session.query(
@@ -525,13 +435,9 @@
     total_downloads: int = row.total_downloads if row else 0
     return total_downloads
 
-<<<<<<< HEAD
-
-@db_handle_error(db_logger=logger, default_return_val=None)
-=======
-# Used on stats page
-@db_handle_error(logger=logger, default_return_val=None)
->>>>>>> 397c4708
+
+# Used on stats page
+@db_handle_error(db_logger=logger, default_return_val=None)
 def get_max_download_stats_dt() -> Optional[datetime]:
     """Get the datetime of the most recent download stats."""
     row = db.session.query(func.max(StatsMonthlyDownload.ym).label("max_ym")).first()
