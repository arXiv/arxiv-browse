"""Parse fields from a single arXiv abstract (.abs) file."""
import os
import re
from typing import Any, Dict, List, Optional, Tuple
from functools import wraps
from dateutil import parser
from datetime import datetime
from dateutil.tz import tzutc, gettz
import dataclasses

from arxiv import taxonomy
from arxiv.base.globals import get_application_config, get_application_global
from browse.domain import License
from browse.domain.metadata import Archive, AuthorList, Category, \
    DocMetadata, Group, SourceType, Submitter, VersionEntry
from browse.domain.identifier import Identifier, IdentifierException
from browse.services.document.config.deleted_papers import DELETED_PAPERS
from browse.services.util.formats import VALID_SOURCE_EXTENSIONS, \
    formats_from_source_file_name, formats_from_source_type, \
    has_ancillary_files, list_ancillary_files
from browse.services.document import cache

RE_ABS_COMPONENTS = re.compile(r'^\\\\\n', re.MULTILINE)
RE_FROM_FIELD = re.compile(
    r'(?P<from>From:\s*)(?P<name>[^<]+)?\s+(<(?P<email>.*)>)?')
RE_DATE_COMPONENTS = re.compile(
    r'^Date\s*(?::|\(revised\s*(?P<version>.*?)\):)\s*(?P<date>.*?)'
    r'(?:\s+\((?P<size_kilobytes>\d+)kb,?(?P<source_type>.*)\))?$')
RE_FIELD_COMPONENTS = re.compile(
    r'^(?P<field>[-a-z\)\(]+\s*):\s*(?P<value>.*)', re.IGNORECASE)
RE_ARXIV_ID_FROM_PREHISTORY = re.compile(
    r'(Paper:\s+|arXiv:)(?P<arxiv_id>\S+)')


NAMED_FIELDS = ['Title', 'Authors', 'Categories', 'Comments', 'Proxy',
                'Report-no', 'ACM-class', 'MSC-class', 'Journal-ref',
                'DOI', 'License']
"""
Fields that may be parsed from the key-value pairs in second
major component of .abs string. Field names are not normalized.
"""

REQUIRED_FIELDS = ['title', 'authors', 'abstract']
"""
Required parsed fields with normalized field names.

Note the absense of 'categories'. Some v1 .abs files with the old identifiers
do not have a Categories: line, presumably because could be inferred by the
identifier itself. Subsequent versions of these papers do have the Categories:
line.
"""


class AbsException(Exception):
    """Error class for general arXiv .abs exceptions."""

    pass


class AbsNotFoundException(FileNotFoundError):
    """Error class for arXiv .abs file not found exceptions."""

    pass


class AbsVersionNotFoundException(FileNotFoundError):
    """Error class for arXiv .abs file version not found exceptions."""

    pass


class AbsParsingException(OSError):
    """Error class for arXiv .abs file parsing exceptions."""

    pass


class AbsDeletedException(Exception):
    """Error class for arXiv papers that have been deleted."""

    pass


class AbsMetaSession:
    """Class for arXiv document metadata sessions."""

    def __init__(self, latest_versions_path: str,
                 original_versions_path: str) -> None:
        """Initialize the document metadata session."""
        if not os.path.isdir(latest_versions_path):
            raise AbsException('Path to latest .abs versions '
                               f'"{latest_versions_path}" does not exist'
                               )
        if not os.path.isdir(original_versions_path):
            raise AbsException('Path to original .abs versions '
                               f'"{original_versions_path}" does not exist'
                               )

        self.latest_versions_path = os.path.realpath(latest_versions_path)
        self.original_versions_path = os.path.realpath(original_versions_path)

    def get_abs(self, arxiv_id: str) -> DocMetadata:
        """
        Get the .abs metadata for the specified arXiv paper identifier.

        Parameters
        ----------
        arxiv_id : str
            The arXiv identifier string.

        Returns
        -------
        :class:`DocMetadata`

        """
        paper_id = Identifier(arxiv_id=arxiv_id)

        if paper_id.id in DELETED_PAPERS:
            raise AbsDeletedException(DELETED_PAPERS[paper_id.id])

        latest_version = self._get_version(identifier=paper_id)
        if not paper_id.has_version \
           or paper_id.version == latest_version.version:
            return latest_version

        try:
            this_version = self._get_version(identifier=paper_id,
                                             version=paper_id.version)
        except AbsNotFoundException as e:
            if paper_id.is_old_id:
                raise
            else:
                raise AbsVersionNotFoundException(e)

        # Several fields need to reflect the latest version's data
        combined_version: DocMetadata = dataclasses.replace(
            this_version,
            version_history=latest_version.version_history,
            categories=latest_version.categories,
            primary_category=latest_version.primary_category,
            secondary_categories=latest_version.secondary_categories,
            primary_archive=latest_version.primary_archive,
            primary_group=latest_version.primary_group)

        return combined_version

    def _next_id(self, identifier: Identifier) -> Optional['Identifier']:
        """
        Get next consecutive Identifier relative to the provided Identifier.

        Parameters
        ----------
        identifier : :class:`Identifier`

        Returns
        -------
        :class:`Identifier`
            The next Indentifier in sequence

        """
        next_id = None
        if identifier.year is not None and \
                identifier.month is not None and \
                identifier.num is not None:
            new_year = identifier.year
            new_month = identifier.month
            new_num = identifier.num + 1
            if (identifier.is_old_id and new_num > 999) \
               or (not identifier.is_old_id
                   and identifier.year < 2015
                   and new_num > 9999) \
               or (not identifier.is_old_id
                   and identifier.year >= 2015 and new_num > 99999):
                new_num = 1
                new_month = new_month + 1
                if new_month > 12:
                    new_month = 1
                    new_year = new_year + 1

            if identifier.is_old_id:
                next_id = '{}/{:02d}{:02d}{:03d}'.format(
                    identifier.archive, new_year % 100, new_month, new_num)
            else:
                if new_year >= 2015:
                    next_id = '{:02d}{:02d}.{:05d}'.format(
                        new_year % 100, new_month, new_num)
                else:
                    next_id = '{:02d}{:02d}.{:04d}'.format(
                        new_year % 100, new_month, new_num)
            try:
                return Identifier(arxiv_id=next_id)
            except IdentifierException:
                return None
        else:
            return None

    def _next_yymm_id(self, identifier: Identifier) -> Optional[Identifier]:
        """Get the first identifier for the next month."""
        next_yymm_id = None
        if identifier.year is not None and \
                identifier.month is not None:
            new_year = identifier.year
            new_month = identifier.month + 1
            new_num = 1
            if new_month > 12:
                new_month = 1
                new_year = new_year + 1
            if identifier.is_old_id:
                next_yymm_id = '{}/{:02d}{:02d}{:03d}'.format(
                    identifier.archive, new_year % 100, new_month, new_num)
            elif new_year >= 2015:
                next_yymm_id = '{:02d}{:02d}.{:05d}'.format(
                    new_year % 100, new_month, new_num)
            else:
                next_yymm_id = '{:02d}{:02d}.{:04d}'.format(
                    new_year % 100, new_month, new_num)

            try:
                return Identifier(arxiv_id=next_yymm_id)
            except IdentifierException:
                return None
        else:
            return None

    def get_next_id(self, identifier: Identifier) -> Optional['Identifier']:
        """
        Get the next identifier in sequence if it exists in the repository.

        Under certain conditions this is called to generate the "next" link
        in the "browse context" portion of the abs page rendering.
        These conditions are dependent on the identifier and context; it
        emulates legacy functionality. It is recommended to deprecate
        this function once the /prevnext route is fixed (or replaced) to
        handle old identifiers correctly.

        Parameters
        ----------
        identifier : :class:`Identifier`

        Returns
        -------
        :class:`Identifier`
            The next identifier in sequence that exists in the repository.

        """
        next_id = self._next_id(identifier)
        if not next_id:
            return None

        path = self._get_parent_path(identifier=next_id)
        file_path = os.path.join(path, f'{next_id.filename}.abs')
        if os.path.isfile(file_path):
            return next_id

        next_yymm_id = self._next_yymm_id(identifier)
        if not next_yymm_id:
            return None

        path = self._get_parent_path(identifier=next_yymm_id)
        file_path = os.path.join(path, f'{next_yymm_id.filename}.abs')
        if os.path.isfile(file_path):
            return next_yymm_id

        return None

    def _previous_id(self, identifier: Identifier) -> Optional['Identifier']:
        """
        Get previous consecutive Identifier relative to provided Identifier.

        Parameters
        ----------
        identifier : :class:`Identifier`

        Returns
        -------
        :class:`Identifier`
            The previous Indentifier in sequence

        """
        previous_id = None
        if identifier.year is not None and \
                identifier.month is not None and \
                identifier.num is not None:
            new_year = identifier.year
            new_month = identifier.month
            new_num = identifier.num - 1
            if new_num == 0:
                new_month = new_month - 1
                if new_month == 0:
                    new_month = 12
                    new_year = new_year - 1

            if identifier.is_old_id:
                if new_num == 0:
                    new_num = 999
                previous_id = '{}/{:02d}{:02d}{:03d}'.format(
                    identifier.archive, new_year % 100, new_month, new_num)
            else:
                if new_year >= 2015:
                    if new_num == 0:
                        new_num = 99999
                    previous_id = '{:02d}{:02d}.{:05d}'.format(
                        new_year % 100, new_month, new_num)
                else:
                    if new_num == 0:
                        new_num = 9999
                    previous_id = '{:02d}{:02d}.{:04d}'.format(
                        new_year % 100, new_month, new_num)
            try:
                return Identifier(arxiv_id=previous_id)
            except IdentifierException:
                return None
        else:
            return None

    def get_previous_id(self, identifier: Identifier) -> Optional[Identifier]:
        """
        Get the previous identifier in sequence if it exists in the repository.

        Under certain conditions this is called to generate the "previous" link
        in the "browse context" portion of the abs page rendering.
        These conditions are dependent on the identifier and context; it
        emulates legacy functionality. It is recommended to deprecate
        this function once the /prevnext route is fixed (or replaced) to
        handle old identifiers correctly.

        Parameters
        ----------
        identifier : :class:`Identifier`

        Returns
        -------
        :class:`Identifier`
            The previous identifier in sequence that exists in the repository.

        """
        previous_id = self._previous_id(identifier)
        if not previous_id:
            return None

        if identifier.year == previous_id.year \
           and identifier.month == previous_id.month:
            return previous_id

        path = self._get_parent_path(previous_id)
        if not os.path.exists(path):
            return None

        for _, _, file_list in os.walk(path):
            abs_files = [f[:-4] for f in file_list if f.endswith('.abs')]
            max_id = max(abs_files)
            try:
                if previous_id.is_old_id:
                    short_id = Identifier(
                        arxiv_id=f'{previous_id.archive}/{max_id}')
                else:
                    short_id = Identifier(arxiv_id=max_id)
                return short_id

            except IdentifierException:
                return None

        return None

    def _get_source_path(self, docmeta: DocMetadata) -> Optional[str]:
        """Get the absolute path of this DocMetadata's source file."""
        identifier = docmeta.arxiv_identifier
        parent_path = self._get_parent_path(identifier)
        for extension in VALID_SOURCE_EXTENSIONS:
            possible_path = os.path.join(
                parent_path,
                f'{identifier.filename}{extension[0]}')
            if os.path.isfile(possible_path):
                return possible_path
        return None

    def get_dissemination_formats(self,
                                  docmeta: DocMetadata,
                                  format_pref: Optional[str] = None,
                                  add_sciencewise: bool = False) -> List[str]:
        """
        Get a list of formats that can be disseminated for this DocMetadata.

        Several checks are performed to determine available dissemination
        formats:
            1. a check for source files with specific, valid file name
               extensions (i.e. for a subset of the allowed source file name
               extensions, the dissemintation formats are predictable)
            2. if formats cannot be inferred from the source file, inspect the
               source type in the document metadata.

        Format names are strings. These include 'src', 'pdf', 'ps', 'html',
        'pdfonly', 'other', 'dvi', 'ps(400)', 'ps(600)', 'nops'.

        Parameters
        ----------
        docmeta : :class:`DocMetadata`
        format_pref : str
            The format preference string.
        add_sciencewise : bool
            Specify whether to include 'sciencewise_pdf' format in list.

        Returns
        -------
        List[str]
            A list of format strings.

        """
        formats: List[str] = []

        # first, get possible list of formats based on available source file
        source_file_path = self._get_source_path(docmeta)
        source_file_formats: List[str] = []
        if source_file_path is not None:
            source_file_formats = \
                formats_from_source_file_name(source_file_path)
        if source_file_formats:
            formats.extend(source_file_formats)
        else:
            # check source type from metadata, with consideration of
            # user format preference and cache
            version = docmeta.version
            format_code = docmeta.version_history[version - 1].source_type.code
            cached_ps_file_path = cache.get_cache_file_path(
                docmeta,
                'ps')
            cache_flag = False
            if cached_ps_file_path \
                    and os.path.getsize(cached_ps_file_path) == 0 \
                    and source_file_path \
                    and os.path.getmtime(source_file_path) \
                    < os.path.getmtime(cached_ps_file_path):
                cache_flag = True
            source_type_formats = formats_from_source_type(format_code,
                                                           format_pref,
                                                           cache_flag)
            if source_type_formats:
                formats.extend(source_type_formats)

        # Separate check for ScienceWISE annotated PDF
        if add_sciencewise:
            if formats and formats[-1] == 'other':
                formats.insert(-1, 'sciencewise_pdf')
            else:
                formats.append('sciencewise_pdf')

        return formats

    def get_ancillary_files(self, docmeta: DocMetadata) \
            -> List[Dict]:
        """Get list of ancillary file names and sizes."""
        version = docmeta.version
        format_code = docmeta.version_history[version - 1].source_type.code
        if has_ancillary_files(format_code):
            source_file_path = self._get_source_path(docmeta)
            if source_file_path is not None:
                return list_ancillary_files(source_file_path)
            else:
                return []
        return []

    @staticmethod
    def parse_abs_file(filename: str) -> DocMetadata:
        """Parse arXiv .abs file."""
        try:
            with open(filename) as absf:
                raw = absf.read()
        except FileNotFoundError:
            raise AbsNotFoundException
        except UnicodeDecodeError as e:
            raise AbsParsingException(
                f'Failed to decode .abs file "{filename}": {e}')

        # TODO: clean up
        modified = datetime.fromtimestamp(
                    os.path.getmtime(filename), tz=gettz('US/Eastern'))
        modified = modified.astimezone(tz=tzutc())

        # there are two main components to an .abs file that contain data,
        # but the split must always return four components
        components = RE_ABS_COMPONENTS.split(raw)
        if not len(components) == 4:
            raise AbsParsingException(
                'Unexpected number of components parsed from .abs.')

        # everything else is in the second main component
        prehistory, misc_fields = re.split(r'\n\n', components[1])

        fields: Dict[str, Any] = \
            AbsMetaSession._parse_metadata_fields(key_value_block=misc_fields)

        # abstract is the first main component
        fields['abstract'] = components[2]

        id_match = RE_ARXIV_ID_FROM_PREHISTORY.match(prehistory)

        if not id_match:
            raise AbsParsingException(
                'Could not extract arXiv ID from prehistory component.')

        arxiv_id = id_match.group('arxiv_id')

        prehistory = re.sub(r'^.*\n', '', prehistory)
        parsed_version_entries = re.split(r'\n', prehistory)

        # submitter data
        from_match = RE_FROM_FIELD.match(parsed_version_entries.pop(0))
        if not from_match:
            raise AbsParsingException('Could not extract submitter data.')
        name = from_match.group('name').rstrip()
        email = from_match.group('email')

        # get the version history for this particular version of the document
        if not len(parsed_version_entries) >= 1:
            raise AbsParsingException('At least one version entry expected.')

        (version, version_history, arxiv_id_v) = \
            AbsMetaSession._parse_version_entries(
                arxiv_id=arxiv_id, version_entry_list=parsed_version_entries
            )

        # TODO type ignore: possibly mypy #3937, also see #5389
        arxiv_identifier = Identifier(arxiv_id=arxiv_id)

        # named (key-value) fields
        if 'categories' not in fields and arxiv_identifier.is_old_id:
            fields['categories'] = arxiv_identifier.archive

        if not all(rf in fields for rf in REQUIRED_FIELDS):
            raise AbsParsingException(f'missing required field(s)')

        # some transformations
        categories = fields['categories'].split()
<<<<<<< HEAD
        primary_category = Category(id=categories[0])  
        # see https://github.com/python/mypy/issues/5384 for type ignores:
        primary_archive = Archive(id=taxonomy.CATEGORIES[primary_category.id]['in_archive']) 
        primary_group = Group(id=taxonomy.ARCHIVES[primary_archive.id]['in_group']) 
        doc_license: License = \
            License() if 'license' not in fields else License(recorded_uri=fields['license']) 
=======
        primary_category = Category(id=categories[0])
        primary_archive = Archive(id=taxonomy.CATEGORIES[primary_category.id]['in_archive'])
        primary_group = Group(id=taxonomy.ARCHIVES[primary_archive.id]['in_group'])
        doc_license: License = \
            License() if 'license' not in fields else License(recorded_uri=fields['license'])
>>>>>>> f725bcb8
        raw_safe = re.sub(RE_FROM_FIELD, r'\g<from>\g<name>', raw, 1)
        return DocMetadata(
            raw_safe=raw_safe,
            arxiv_id=arxiv_id,
            arxiv_id_v=arxiv_id_v,
            arxiv_identifier=Identifier(arxiv_id=arxiv_id),
            title=fields['title'],
            abstract=fields['abstract'],
<<<<<<< HEAD
            authors=AuthorList(fields['authors']), 
            # TODO type ignores here are for https://github.com/python/mypy/issues/5384
            submitter=Submitter(name=name, email=email),  # type: ignore
=======
            authors=AuthorList(fields['authors']),
            submitter=Submitter(name=name, email=email),
>>>>>>> f725bcb8
            categories=fields['categories'],
            primary_category=primary_category,
            primary_archive=primary_archive,
            primary_group=primary_group,
            secondary_categories=[
                Category(id=x) for x in categories[1:] if len(categories) > 1
            ],
            journal_ref=None if 'journal_ref' not in fields else fields['journal_ref'],
            report_num=None if 'report_num' not in fields else fields['report_num'],
            doi=None if 'doi' not in fields else fields['doi'],
            acm_class=None if 'acm_class' not in fields else fields['acm_class'],
            msc_class=None if 'msc_class' not in fields else fields['msc_class'],
            proxy=None if 'proxy' not in fields else fields['proxy'],
            comments=fields['comments'] if 'comments' in fields else None,
            version=version,
            license=doc_license,
            version_history=version_history,
            modified=modified
            # private=private  # TODO, not implemented
        )

    def _get_version(self, identifier: Identifier,
                     version: Optional[int] = None) -> DocMetadata:
        """Get a specific version of a paper's abstract metadata."""
        parent_path = self._get_parent_path(identifier=identifier,
                                            version=version)
        path = os.path.join(parent_path,
                            (f'{identifier.filename}.abs' if not version
                             else f'{identifier.filename}v{version}.abs'))
        return self.parse_abs_file(filename=path)

    def _get_parent_path(self, identifier: Identifier,
                         version: Optional[int] = None) -> str:
        """Get the absolute parent path of the provided identifier."""
        parent_path = os.path.join(
            (self.latest_versions_path if not version
             else self.original_versions_path),
            ('arxiv' if not identifier.is_old_id or identifier.archive is None
             else identifier.archive),
            'papers',
            identifier.yymm,
        )
        return parent_path

    @staticmethod
    def _parse_version_entries(arxiv_id: str, version_entry_list: List) \
            -> Tuple[int, List[VersionEntry], str]:
        """Parse the version entries from the arXiv .abs file."""
        version_count = 0
        version_entries = list()
        for parsed_version_entry in version_entry_list:
            version_count += 1
            date_match = RE_DATE_COMPONENTS.match(parsed_version_entry)
            if not date_match:
                raise AbsParsingException(
                    'Could not extract date components from date line.')
            try:
                sd = date_match.group('date')
                submitted_date = parser.parse(date_match.group('date'))
            except (ValueError, TypeError):
                raise AbsParsingException(
                    f'Could not parse submitted date {sd} as datetime')

<<<<<<< HEAD
            source_type = SourceType(code=date_match.group('source_type')) 
            ve = VersionEntry( 
=======
            source_type = SourceType(code=date_match.group('source_type'))
            ve = VersionEntry(
>>>>>>> f725bcb8
                raw=date_match.group(0),
                source_type=source_type,
                size_kilobytes=int(date_match.group('size_kilobytes')),
                submitted_date=submitted_date,
                version=version_count
            )
            version_entries.append(ve)

        return (version_count, version_entries, f"{arxiv_id}v"
                                                f"{version_entries[-1].version}")

    @staticmethod
    def _parse_metadata_fields(key_value_block: str) -> Dict[str, str]:
        """Parse the key-value block from the arXiv .abs string."""
        key_value_block = key_value_block.lstrip()
        field_lines = re.split(r'\n', key_value_block)
        field_name = 'unknown'
        fields_builder: Dict[str, str] = {}
        for field_line in field_lines:
            field_match = RE_FIELD_COMPONENTS.match(field_line)
            if field_match and field_match.group('field') in NAMED_FIELDS:
                field_name = field_match.group(
                    'field').lower().replace('-', '_')
                field_name = re.sub(r'_no$', '_num', field_name)
                fields_builder[field_name] = field_match.group('value').rstrip()
            elif field_name != 'unknown':
                # we have a line with leading spaces
                fields_builder[field_name] += re.sub(r'^\s+', ' ', field_line)
        return fields_builder


@wraps(AbsMetaSession.get_ancillary_files)
def get_ancillary_files(docmeta: DocMetadata) -> List[Dict]:
    """Get list of ancillary file names and sizes."""
    return current_session().get_ancillary_files(docmeta)


@wraps(AbsMetaSession.get_dissemination_formats)
def get_dissemination_formats(docmeta: DocMetadata,
                              format_pref: Optional[str] = None,
                              add_sciencewise: bool = False) -> List:
    """Get list of dissemination formats."""
    return current_session().get_dissemination_formats(docmeta,
                                                       format_pref,
                                                       add_sciencewise)


@wraps(AbsMetaSession.get_next_id)
def get_next_id(identifier: Identifier) -> Optional[Identifier]:
    """Retrieve next arxiv document metadata by id."""
    return current_session().get_next_id(identifier)


@wraps(AbsMetaSession.get_previous_id)
def get_previous_id(identifier: Identifier) -> Optional[Identifier]:
    """Retrieve previous arxiv document metadata by id."""
    return current_session().get_previous_id(identifier)


@wraps(AbsMetaSession.get_abs)
def get_abs(arxiv_id: str) -> DocMetadata:
    """Retrieve arxiv document metadata by id."""
    return current_session().get_abs(arxiv_id)


def get_session(app: object = None) -> AbsMetaSession:
    """Get a new session with the abstract metadata service."""
    config = get_application_config(app)
    orignal_versions_path = config.get('DOCUMENT_ORIGNAL_VERSIONS_PATH', None)
    latest_versions_path = config.get('DOCUMENT_LATEST_VERSIONS_PATH', None)

    return AbsMetaSession(latest_versions_path, orignal_versions_path)


def current_session() -> AbsMetaSession:
    """Get/create :class:`.AbsMetaSession` for this context."""
    g = get_application_global()
    if not g:
        return get_session()
    if 'abs_meta' not in g:
        g.abs_meta = get_session()
    return g.abs_meta     # type: ignore<|MERGE_RESOLUTION|>--- conflicted
+++ resolved
@@ -4,6 +4,7 @@
 from typing import Any, Dict, List, Optional, Tuple
 from functools import wraps
 from dateutil import parser
+from pytz import timezone
 from datetime import datetime
 from dateutil.tz import tzutc, gettz
 import dataclasses
@@ -11,14 +12,17 @@
 from arxiv import taxonomy
 from arxiv.base.globals import get_application_config, get_application_global
 from browse.domain import License
-from browse.domain.metadata import Archive, AuthorList, Category, \
-    DocMetadata, Group, SourceType, Submitter, VersionEntry
+from browse.domain.metadata import Archive, AuthorList, Category, DocMetadata, \
+    Group, SourceType, Submitter, VersionEntry
 from browse.domain.identifier import Identifier, IdentifierException
 from browse.services.document.config.deleted_papers import DELETED_PAPERS
 from browse.services.util.formats import VALID_SOURCE_EXTENSIONS, \
     formats_from_source_file_name, formats_from_source_type, \
     has_ancillary_files, list_ancillary_files
 from browse.services.document import cache
+
+
+ARXIV_BUSINESS_TZ = timezone('US/Eastern')
 
 RE_ABS_COMPONENTS = re.compile(r'^\\\\\n', re.MULTILINE)
 RE_FROM_FIELD = re.compile(
@@ -531,20 +535,11 @@
 
         # some transformations
         categories = fields['categories'].split()
-<<<<<<< HEAD
-        primary_category = Category(id=categories[0])  
-        # see https://github.com/python/mypy/issues/5384 for type ignores:
-        primary_archive = Archive(id=taxonomy.CATEGORIES[primary_category.id]['in_archive']) 
-        primary_group = Group(id=taxonomy.ARCHIVES[primary_archive.id]['in_group']) 
-        doc_license: License = \
-            License() if 'license' not in fields else License(recorded_uri=fields['license']) 
-=======
         primary_category = Category(id=categories[0])
         primary_archive = Archive(id=taxonomy.CATEGORIES[primary_category.id]['in_archive'])
         primary_group = Group(id=taxonomy.ARCHIVES[primary_archive.id]['in_group'])
         doc_license: License = \
             License() if 'license' not in fields else License(recorded_uri=fields['license'])
->>>>>>> f725bcb8
         raw_safe = re.sub(RE_FROM_FIELD, r'\g<from>\g<name>', raw, 1)
         return DocMetadata(
             raw_safe=raw_safe,
@@ -553,14 +548,8 @@
             arxiv_identifier=Identifier(arxiv_id=arxiv_id),
             title=fields['title'],
             abstract=fields['abstract'],
-<<<<<<< HEAD
-            authors=AuthorList(fields['authors']), 
-            # TODO type ignores here are for https://github.com/python/mypy/issues/5384
-            submitter=Submitter(name=name, email=email),  # type: ignore
-=======
             authors=AuthorList(fields['authors']),
             submitter=Submitter(name=name, email=email),
->>>>>>> f725bcb8
             categories=fields['categories'],
             primary_category=primary_category,
             primary_archive=primary_archive,
@@ -624,13 +613,8 @@
                 raise AbsParsingException(
                     f'Could not parse submitted date {sd} as datetime')
 
-<<<<<<< HEAD
-            source_type = SourceType(code=date_match.group('source_type')) 
-            ve = VersionEntry( 
-=======
             source_type = SourceType(code=date_match.group('source_type'))
             ve = VersionEntry(
->>>>>>> f725bcb8
                 raw=date_match.group(0),
                 source_type=source_type,
                 size_kilobytes=int(date_match.group('size_kilobytes')),
