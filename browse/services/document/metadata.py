"""Parse fields from a single arXiv abstract (.abs) file."""
import os
import re
from typing import Any, Dict, List, Optional, Tuple
from functools import wraps
from dateutil import parser
from pytz import timezone
import dataclasses

from arxiv import taxonomy
from arxiv.base.globals import get_application_config, get_application_global
from browse.domain import License
from browse.domain.metadata import Archive, AuthorList, Category, \
    DocMetadata, Group, SourceType, Submitter, VersionEntry
from browse.domain.identifier import Identifier, IdentifierException
from browse.services.document.config.deleted_papers import DELETED_PAPERS
from browse.services.util.formats import VALID_SOURCE_EXTENSIONS, \
    formats_from_source_file_name, formats_from_source_type, \
    has_ancillary_files, list_ancillary_files
from browse.services.document import cache


ARXIV_BUSINESS_TZ = timezone('US/Eastern')

RE_ABS_COMPONENTS = re.compile(r'^\\\\\n', re.MULTILINE)
RE_FROM_FIELD = re.compile(
    r'(?P<from>From:\s*)(?P<name>[^<]+)?\s+(<(?P<email>.*)>)?')
RE_DATE_COMPONENTS = re.compile(
    r'^Date\s*(?::|\(revised\s*(?P<version>.*?)\):)\s*(?P<date>.*?)'
    r'(?:\s+\((?P<size_kilobytes>\d+)kb,?(?P<source_type>.*)\))?$')
RE_FIELD_COMPONENTS = re.compile(
    r'^(?P<field>[-a-z\)\(]+\s*):\s*(?P<value>.*)', re.IGNORECASE)
RE_ARXIV_ID_FROM_PREHISTORY = re.compile(
    r'(Paper:\s+|arXiv:)(?P<arxiv_id>\S+)')

<<<<<<< HEAD
=======

>>>>>>> fe569e1f
NAMED_FIELDS = ['Title', 'Authors', 'Categories', 'Comments', 'Proxy',
                'Report-no', 'ACM-class', 'MSC-class', 'Journal-ref',
                'DOI', 'License']
"""
<<<<<<< HEAD
(non-normalized) fields that may be parsed from the key-value pairs in second
major component of .abs string.
"""

REQUIRED_FIELDS = ['title', 'authors', 'abstract', 'categories']
"""(normalized) required parsed fields."""
=======
Fields that may be parsed from the key-value pairs in second
major component of .abs string. Field names are not normalized.
"""
>>>>>>> fe569e1f

REQUIRED_FIELDS = ['title', 'authors', 'abstract']
"""Required parsed fields with normalized field names."""

class AbsException(Exception):
    """Error class for general arXiv .abs exceptions."""

    pass


class AbsNotFoundException(FileNotFoundError):
    """Error class for arXiv .abs file not found exceptions."""

    pass


class AbsVersionNotFoundException(FileNotFoundError):
    """Error class for arXiv .abs file version not found exceptions."""

    pass


class AbsParsingException(OSError):
    """Error class for arXiv .abs file parsing exceptions."""

    pass


class AbsDeletedException(Exception):
    """Error class for arXiv papers that have been deleted."""

    pass


class AbsMetaSession:
    """Class for arXiv document metadata sessions."""

    def __init__(self, latest_versions_path: str,
                 original_versions_path: str) -> None:
        """Initialize the document metadata session."""
        if not os.path.isdir(latest_versions_path):
            raise AbsException('Path to latest .abs versions '
                               f'"{latest_versions_path}" does not exist'
                               )
        if not os.path.isdir(original_versions_path):
            raise AbsException('Path to original .abs versions '
                               f'"{original_versions_path}" does not exist'
                               )

        self.latest_versions_path = os.path.realpath(latest_versions_path)
        self.original_versions_path = os.path.realpath(original_versions_path)

    def get_abs(self, arxiv_id: str) -> DocMetadata:
        """
        Get the .abs metadata for the specified arXiv paper identifier.

        Parameters
        ----------
        arxiv_id : str
            The arXiv identifier string.

        Returns
        -------
        :class:`DocMetadata`

        """
        paper_id = Identifier(arxiv_id=arxiv_id)

        if paper_id.id in DELETED_PAPERS:
            raise AbsDeletedException(DELETED_PAPERS[paper_id.id])

        latest_version = self._get_version(identifier=paper_id)
        if not paper_id.has_version \
           or paper_id.version == latest_version.version:
            return latest_version

        try:
            this_version = self._get_version(identifier=paper_id,
                                             version=paper_id.version)
        except AbsNotFoundException as e:
            if paper_id.is_old_id:
                raise
            else:
                raise AbsVersionNotFoundException(e)

        # Several fields need to reflect the latest version's data
        combined_version: DocMetadata = dataclasses.replace(
            this_version,
            version_history=latest_version.version_history,
            categories=latest_version.categories,
            primary_category=latest_version.primary_category,
            secondary_categories=latest_version.secondary_categories,
            primary_archive=latest_version.primary_archive,
            primary_group=latest_version.primary_group)

        return combined_version

    def _next_id(self, identifier: Identifier) -> Optional['Identifier']:
        """
        Get next consecutive Identifier relative to the provided Identifier.

        Parameters
        ----------
        identifier : :class:`Identifier`

        Returns
        -------
        :class:`Identifier`
            The next Indentifier in sequence

        """
        next_id = None
        if identifier.year is not None and \
                identifier.month is not None and \
                identifier.num is not None:
            new_year = identifier.year
            new_month = identifier.month
            new_num = identifier.num + 1
            if (identifier.is_old_id and new_num > 999) \
               or (not identifier.is_old_id
                   and identifier.year < 2015
                   and new_num > 9999) \
               or (not identifier.is_old_id
                   and identifier.year >= 2015 and new_num > 99999):
                new_num = 1
                new_month = new_month + 1
                if new_month > 12:
                    new_month = 1
                    new_year = new_year + 1

            if identifier.is_old_id:
                next_id = '{}/{:02d}{:02d}{:03d}'.format(
                    identifier.archive, new_year % 100, new_month, new_num)
            else:
                if new_year >= 2015:
                    next_id = '{:02d}{:02d}.{:05d}'.format(
                        new_year % 100, new_month, new_num)
                else:
                    next_id = '{:02d}{:02d}.{:04d}'.format(
                        new_year % 100, new_month, new_num)
            try:
                return Identifier(arxiv_id=next_id)
            except IdentifierException:
                return None
        else:
            return None

    def _next_yymm_id(self, identifier: Identifier) -> Optional[Identifier]:
        """Get the first identifier for the next month."""
        next_yymm_id = None
        if identifier.year is not None and \
                identifier.month is not None:
            new_year = identifier.year
            new_month = identifier.month + 1
            new_num = 1
            if new_month > 12:
                new_month = 1
                new_year = new_year + 1
            if identifier.is_old_id:
                next_yymm_id = '{}/{:02d}{:02d}{:03d}'.format(
                    identifier.archive, new_year % 100, new_month, new_num)
            elif new_year >= 2015:
                next_yymm_id = '{:02d}{:02d}.{:05d}'.format(
                    new_year % 100, new_month, new_num)
            else:
                next_yymm_id = '{:02d}{:02d}.{:04d}'.format(
                    new_year % 100, new_month, new_num)

            try:
                return Identifier(arxiv_id=next_yymm_id)
            except IdentifierException:
                return None
        else:
            return None

    def get_next_id(self, identifier: Identifier) -> Optional['Identifier']:
        """
        Get the next identifier in sequence if it exists in the repository.

        Under certain conditions this is called to generate the "next" link
        in the "browse context" portion of the abs page rendering.
        These conditions are dependent on the identifier and context; it
        emulates legacy functionality. It is recommended to deprecate
        this function once the /prevnext route is fixed (or replaced) to
        handle old identifiers correctly.

        Parameters
        ----------
        identifier : :class:`Identifier`

        Returns
        -------
        :class:`Identifier`
            The next identifier in sequence that exists in the repository.

        """
        next_id = self._next_id(identifier)
        if not next_id:
            return None

        path = self._get_parent_path(identifier=next_id)
        file_path = os.path.join(path, f'{next_id.filename}.abs')
        if os.path.isfile(file_path):
            return next_id

        next_yymm_id = self._next_yymm_id(identifier)
        if not next_yymm_id:
            return None

        path = self._get_parent_path(identifier=next_yymm_id)
        file_path = os.path.join(path, f'{next_yymm_id.filename}.abs')
        if os.path.isfile(file_path):
            return next_yymm_id

        return None

    def _previous_id(self, identifier: Identifier) -> Optional['Identifier']:
        """
        Get previous consecutive Identifier relative to provided Identifier.

        Parameters
        ----------
        identifier : :class:`Identifier`

        Returns
        -------
        :class:`Identifier`
            The previous Indentifier in sequence

        """
        previous_id = None
        if identifier.year is not None and \
                identifier.month is not None and \
                identifier.num is not None:
            new_year = identifier.year
            new_month = identifier.month
            new_num = identifier.num - 1
            if new_num == 0:
                new_month = new_month - 1
                if new_month == 0:
                    new_month = 12
                    new_year = new_year - 1

            if identifier.is_old_id:
                if new_num == 0:
                    new_num = 999
                previous_id = '{}/{:02d}{:02d}{:03d}'.format(
                    identifier.archive, new_year % 100, new_month, new_num)
            else:
                if new_year >= 2015:
                    if new_num == 0:
                        new_num = 99999
                    previous_id = '{:02d}{:02d}.{:05d}'.format(
                        new_year % 100, new_month, new_num)
                else:
                    if new_num == 0:
                        new_num = 9999
                    previous_id = '{:02d}{:02d}.{:04d}'.format(
                        new_year % 100, new_month, new_num)
            try:
                return Identifier(arxiv_id=previous_id)
            except IdentifierException:
                return None
        else:
            return None

    def get_previous_id(self, identifier: Identifier) -> Optional[Identifier]:
        """
        Get the previous identifier in sequence if it exists in the repository.

        Under certain conditions this is called to generate the "previous" link
        in the "browse context" portion of the abs page rendering.
        These conditions are dependent on the identifier and context; it
        emulates legacy functionality. It is recommended to deprecate
        this function once the /prevnext route is fixed (or replaced) to
        handle old identifiers correctly.

        Parameters
        ----------
        identifier : :class:`Identifier`

        Returns
        -------
        :class:`Identifier`
            The previous identifier in sequence that exists in the repository.

        """
        previous_id = self._previous_id(identifier)
        if not previous_id:
            return None

        if identifier.year == previous_id.year \
           and identifier.month == previous_id.month:
            return previous_id

        path = self._get_parent_path(previous_id)
        if not os.path.exists(path):
            return None

        for _, _, file_list in os.walk(path):
            abs_files = [f[:-4] for f in file_list if f.endswith('.abs')]
            max_id = max(abs_files)
            try:
                if previous_id.is_old_id:
                    short_id = Identifier(
                        arxiv_id=f'{previous_id.archive}/{max_id}')
                else:
                    short_id = Identifier(arxiv_id=max_id)
                return short_id

            except IdentifierException:
                return None

        return None

    def _get_source_path(self, docmeta: DocMetadata) -> Optional[str]:
        """Get the absolute path of this DocMetadata's source file."""
        identifier = docmeta.arxiv_identifier
        parent_path = self._get_parent_path(identifier)
        for extension in VALID_SOURCE_EXTENSIONS:
            possible_path = os.path.join(
                parent_path,
                f'{identifier.filename}{extension[0]}')
            if os.path.isfile(possible_path):
                return possible_path
        return None

    def get_dissemination_formats(self,
                                  docmeta: DocMetadata,
                                  format_pref: Optional[str] = None,
                                  add_sciencewise: bool = False) -> List[str]:
        """
        Get a list of formats that can be disseminated for this DocMetadata.

        Several checks are performed to determine available dissemination
        formats:
            1. a check for source files with specific, valid file name
               extensions (i.e. for a subset of the allowed source file name
               extensions, the dissemintation formats are predictable)
            2. if formats cannot be inferred from the source file, inspect the
               source type in the document metadata.

        Format names are strings. These include 'src', 'pdf', 'ps', 'html',
        'pdfonly', 'other', 'dvi', 'ps(400)', 'ps(600)', 'nops'.

        Parameters
        ----------
        docmeta : :class:`DocMetadata`
        format_pref : str
            The format preference string.
        add_sciencewise : bool
            Specify whether to include 'sciencewise_pdf' format in list.

        Returns
        -------
        List[str]
            A list of format strings.

        """
        formats = []

        # first, get possible list of formats based on available source file
        source_file_path = self._get_source_path(docmeta)
        if source_file_path is not None:
            source_file_formats = formats_from_source_file_name(source_file_path)
            if source_file_formats:
                formats.extend(source_file_formats)
        else:
            # check source type from metadata, with consideration of
            # user format preference and cache
            version = docmeta.version
            format_code = docmeta.version_history[version - 1].source_type.code
            cached_ps_file_path = cache.get_cache_file_path(
                docmeta,
                'ps')
            cache_flag = False
            if cached_ps_file_path \
                    and os.path.getsize(cached_ps_file_path) == 0 \
                    and source_file_path \
                    and os.path.getmtime(source_file_path) \
                    < os.path.getmtime(cached_ps_file_path):
                cache_flag = True
            source_type_formats = formats_from_source_type(format_code,
                                                           format_pref,
                                                           cache_flag)
            if source_type_formats:
                formats.extend(source_type_formats)

        # Separate check for ScienceWISE annotated PDF
        if add_sciencewise:
            if formats and formats[-1] == 'other':
                formats.insert(-1, 'sciencewise_pdf')
            else:
                formats.append('sciencewise_pdf')

        return formats

    def get_ancillary_files(self, docmeta: DocMetadata) \
            -> List[Dict]:
        """Get list of ancillary file names and sizes."""
        version = docmeta.version
        format_code = docmeta.version_history[version - 1].source_type.code
        if has_ancillary_files(format_code):
            source_file_path = self._get_source_path(docmeta)
            if source_file_path is not None:
                return list_ancillary_files(source_file_path)
            else:
                return []
        return []

    @staticmethod
    def parse_abs_file(filename: str) -> DocMetadata:
        """Parse arXiv .abs file."""
        try:
            with open(filename) as absf:
                raw = absf.read()
        except FileNotFoundError:
            raise AbsNotFoundException
        except UnicodeDecodeError as e:
            raise AbsParsingException(
                f'Failed to decode .abs file "{filename}": {e}')

        # there are two main components to an .abs file that contain data,
        # but the split must always return four components
        components = RE_ABS_COMPONENTS.split(raw)
        if not len(components) == 4:
            raise AbsParsingException(
                'Unexpected number of components parsed from .abs.')

        # everything else is in the second main component
        prehistory, misc_fields = re.split(r'\n\n', components[1])

        fields: Dict[str, Any] = \
            AbsMetaSession._parse_metadata_fields(key_value_block=misc_fields)

        # abstract is the first main component
        fields['abstract'] = components[2]

        id_match = RE_ARXIV_ID_FROM_PREHISTORY.match(prehistory)

        if not id_match:
            raise AbsParsingException(
                'Could not extract arXiv ID from prehistory component.')

        arxiv_id = id_match.group('arxiv_id')

        prehistory = re.sub(r'^.*\n', '', prehistory)
        parsed_version_entries = re.split(r'\n', prehistory)

        # submitter data
        from_match = RE_FROM_FIELD.match(parsed_version_entries.pop(0))
        if not from_match:
            raise AbsParsingException('Could not extract submitter data.')
        name = from_match.group('name').rstrip()
        email = from_match.group('email') or None

        # get the version history for this particular version of the document
        if not len(parsed_version_entries) >= 1:
            raise AbsParsingException('At least one version entry expected.')

        (version, version_history, arxiv_id_v) = \
            AbsMetaSession._parse_version_entries(
                arxiv_id=arxiv_id, version_entry_list=parsed_version_entries
            )

        # TODO type ignore: possibly mypy #3937, also see #5389
        arxiv_identifier = Identifier(arxiv_id=arxiv_id)

        # named (key-value) fields
        if 'categories' not in fields and arxiv_identifier.is_old_id:
            fields['categories'] = arxiv_identifier.archive

        if not all(rf in fields for rf in REQUIRED_FIELDS):
            raise AbsParsingException(f'missing required field(s)')

        # some transformations
        categories = fields['categories'].split()
        primary_category = Category(id=categories[0])  # type: ignore
        # see https://github.com/python/mypy/issues/5384 for type ignores:
        primary_archive = Archive(id=taxonomy.CATEGORIES[primary_category.id]['in_archive'])  # type: ignore
        primary_group = Group(id=taxonomy.ARCHIVES[primary_archive.id]['in_group'])  # type: ignore
        doc_license: License = \
            License() if 'license' not in fields else License(recorded_uri=fields['license'])  # type: ignore
        raw_safe = re.sub(RE_FROM_FIELD, r'\g<from>\g<name>', raw, 1)
        return DocMetadata(  # type: ignore
            raw_safe=raw_safe,
            arxiv_id=arxiv_id,
            arxiv_id_v=arxiv_id_v,
            arxiv_identifier=Identifier(arxiv_id=arxiv_id),
            title=fields['title'],
            abstract=fields['abstract'],
            authors=AuthorList(fields['authors']),  # type: ignore
            # TODO type ignores here are for https://github.com/python/mypy/issues/5384
            submitter=Submitter(name=name, email=email),  # type: ignore
            categories=fields['categories'],
            primary_category=primary_category,
            primary_archive=primary_archive,
            primary_group=primary_group,
            secondary_categories=[
                Category(id=x) for x in categories[1:] if len(categories) > 1 # type: ignore
            ],
            journal_ref=None if 'journal_ref' not in fields else fields['journal_ref'],
            report_num=None if 'report_num' not in fields else fields['report_num'],
            doi=None if 'doi' not in fields else fields['doi'],
            acm_class=None if 'acm_class' not in fields else fields['acm_class'],
            msc_class=None if 'msc_class' not in fields else fields['msc_class'],
            proxy=None if 'proxy' not in fields else fields['proxy'],
            comments=fields['comments'] if 'comments' in fields else None,
            version=version,
            license=doc_license,
            version_history=version_history,
            # private=private  # TODO, not implemented
        )

    def _get_version(self, identifier: Identifier,
                     version: Optional[int] = None) -> DocMetadata:
        """Get a specific version of a paper's abstract metadata."""
        parent_path = self._get_parent_path(identifier=identifier,
                                            version=version)
        path = os.path.join(parent_path,
                            (f'{identifier.filename}.abs' if not version
                             else f'{identifier.filename}v{version}.abs'))
        return self.parse_abs_file(filename=path)

    def _get_parent_path(self, identifier: Identifier,
                         version: Optional[int] = None) -> str:
        """Get the absolute parent path of the provided identifier."""
        parent_path = os.path.join(
            (self.latest_versions_path if not version
             else self.original_versions_path),
            ('arxiv' if not identifier.is_old_id or identifier.archive is None
             else identifier.archive),
            'papers',
            identifier.yymm,
        )
        return parent_path

    @staticmethod
    def _parse_version_entries(arxiv_id: str, version_entry_list: List) \
            -> Tuple[int, List[VersionEntry], str]:
        """Parse the version entries from the arXiv .abs file."""
        version_count = 0
        version_entries = list()
        for parsed_version_entry in version_entry_list:
            version_count += 1
            date_match = RE_DATE_COMPONENTS.match(parsed_version_entry)
            if not date_match:
                raise AbsParsingException(
                    'Could not extract date components from date line.')
            try:
                sd = date_match.group('date')
                submitted_date = parser.parse(date_match.group('date'))
            except (ValueError, TypeError):
                raise AbsParsingException(
                    f'Could not parse submitted date {sd} as datetime')

            # type ignores here are for https://github.com/python/mypy/issues/5384
            source_type = SourceType(code=date_match.group('source_type'))  # type: ignore
            ve = VersionEntry(  # type: ignore
                raw=date_match.group(0),
                source_type=source_type,
                size_kilobytes=int(date_match.group('size_kilobytes')),
                submitted_date=submitted_date,
                version=version_count
            )
            version_entries.append(ve)

        return (version_count, version_entries, f"{arxiv_id}v"
                                                f"{version_entries[-1].version}")

    @staticmethod
    def _parse_metadata_fields(key_value_block: str) -> Dict[str, str]:
        """Parse the key-value block from the arXiv .abs string."""
        key_value_block = key_value_block.lstrip()
        field_lines = re.split(r'\n', key_value_block)
        field_name = 'unknown'
        fields_builder: Dict[str, str] = {}
        for field_line in field_lines:
            field_match = RE_FIELD_COMPONENTS.match(field_line)
            if field_match and field_match.group('field') in NAMED_FIELDS:
                field_name = field_match.group(
                    'field').lower().replace('-', '_')
                field_name = re.sub(r'_no$', '_num', field_name)
                fields_builder[field_name] = field_match.group('value').rstrip()
            elif field_name != 'unknown':
                # we have a line with leading spaces
                fields_builder[field_name] += re.sub(r'^\s+', ' ', field_line)
        return fields_builder


@wraps(AbsMetaSession.get_ancillary_files)
def get_ancillary_files(docmeta: DocMetadata) -> List[Dict]:
    """Get list of ancillary file names and sizes."""
    return current_session().get_ancillary_files(docmeta)


@wraps(AbsMetaSession.get_dissemination_formats)
def get_dissemination_formats(docmeta: DocMetadata,
                              format_pref: Optional[str] = None,
                              add_sciencewise: bool = False) -> List:
    """Get list of dissemination formats."""
    return current_session().get_dissemination_formats(docmeta,
                                                       format_pref,
                                                       add_sciencewise)


@wraps(AbsMetaSession.get_next_id)
def get_next_id(identifier: Identifier) -> Optional[Identifier]:
    """Retrieve next arxiv document metadata by id."""
    return current_session().get_next_id(identifier)


@wraps(AbsMetaSession.get_previous_id)
def get_previous_id(identifier: Identifier) -> Optional[Identifier]:
    """Retrieve previous arxiv document metadata by id."""
    return current_session().get_previous_id(identifier)


@wraps(AbsMetaSession.get_abs)
def get_abs(arxiv_id: str) -> DocMetadata:
    """Retrieve arxiv document metadata by id."""
    return current_session().get_abs(arxiv_id)


def get_session(app: object = None) -> AbsMetaSession:
    """Get a new session with the abstract metadata service."""
    config = get_application_config(app)
    orignal_versions_path = config.get('DOCUMENT_ORIGNAL_VERSIONS_PATH', None)
    latest_versions_path = config.get('DOCUMENT_LATEST_VERSIONS_PATH', None)

    return AbsMetaSession(latest_versions_path, orignal_versions_path)


def current_session() -> AbsMetaSession:
    """Get/create :class:`.AbsMetaSession` for this context."""
    g = get_application_global()
    if not g:
        return get_session()
    if 'abs_meta' not in g:
        g.abs_meta = get_session()
    return g.abs_meta     # type: ignore<|MERGE_RESOLUTION|>--- conflicted
+++ resolved
@@ -33,26 +33,14 @@
 RE_ARXIV_ID_FROM_PREHISTORY = re.compile(
     r'(Paper:\s+|arXiv:)(?P<arxiv_id>\S+)')
 
-<<<<<<< HEAD
-=======
-
->>>>>>> fe569e1f
+
 NAMED_FIELDS = ['Title', 'Authors', 'Categories', 'Comments', 'Proxy',
                 'Report-no', 'ACM-class', 'MSC-class', 'Journal-ref',
                 'DOI', 'License']
 """
-<<<<<<< HEAD
-(non-normalized) fields that may be parsed from the key-value pairs in second
-major component of .abs string.
-"""
-
-REQUIRED_FIELDS = ['title', 'authors', 'abstract', 'categories']
-"""(normalized) required parsed fields."""
-=======
 Fields that may be parsed from the key-value pairs in second
 major component of .abs string. Field names are not normalized.
 """
->>>>>>> fe569e1f
 
 REQUIRED_FIELDS = ['title', 'authors', 'abstract']
 """Required parsed fields with normalized field names."""
