--- conflicted
+++ resolved
@@ -544,23 +544,15 @@
 
         if 'categories' in fields and fields['categories']:
             category_list = fields['categories'].split()
-<<<<<<< HEAD
             if category_list[0] in taxonomy.CATEGORIES:
                 primary_category = Category(category_list[0])
                 primary_archive = \
                     Archive(
                         taxonomy.CATEGORIES[primary_category.id]['in_archive'])
-=======
-            if category_list[0] in taxonomy.definitions.CATEGORIES:
-                primary_category = Category(id=category_list[0])
-                primary_archive = \
-                    Archive(
-                        id=taxonomy.definitions.CATEGORIES[primary_category.id]['in_archive'])
->>>>>>> 38affb49
             elif arxiv_identifier.is_old_id:
                 primary_archive = Archive(arxiv_identifier.archive)
         elif arxiv_identifier.is_old_id:
-            primary_archive = Archive(arxiv_identifier.archive) 
+            primary_archive = Archive(arxiv_identifier.archive)
         else:
             raise AbsException('Cannot infer archive from identifier.')
 
@@ -582,11 +574,7 @@
             primary_category=primary_category,
             primary_archive=primary_archive,
             primary_group=Group(
-<<<<<<< HEAD
                 taxonomy.ARCHIVES[primary_archive.id]['in_group']),
-=======
-                id=taxonomy.definitions.ARCHIVES[primary_archive.id]['in_group']),
->>>>>>> 38affb49
             secondary_categories=[
                 Category(x) for x in category_list[1:]
                 if (category_list and len(category_list) > 1)
