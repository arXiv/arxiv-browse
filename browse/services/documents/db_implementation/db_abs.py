"""Legacy DB backed core metadata service."""
from dataclasses import replace
from typing import Dict, List, Optional, Union
from zoneinfo import ZoneInfo

import sqlalchemy
from sqlalchemy.exc import DBAPIError, OperationalError
from sqlalchemy.orm import Query
from sqlalchemy.orm.exc import NoResultFound

from browse.domain.identifier import Identifier
from browse.domain.metadata import DocMetadata
from browse.domain.version import SourceFlag, VersionEntry
from browse.services.database.models import Metadata
from browse.services.documents.base_documents import (
    AbsDeletedException, AbsNotFoundException, AbsVersionNotFoundException,
    DocMetadataService)
from browse.services.documents.config.deleted_papers import DELETED_PAPERS
from dateutil.tz import tzutc

from ..format_codes import formats_from_source_flag
from .convert import to_docmeta


class DbDocMetadataService(DocMetadataService):
    """Class for arXiv document metadata service."""


    def __init__(self,
                 db: sqlalchemy.engine.base.Engine,
                 business_tz:str) -> None:
        """Initialize the DB document metadata service."""
        self.db = db
        zz =  ZoneInfo(business_tz)
        if zz is None:
            raise ValueError("Must pass a valid timzone")
        self.business_tz = zz

    def get_abs(self, arxiv_id: Union[str, Identifier]) -> DocMetadata:
        """Get the .abs metadata for the specified arXiv paper identifier.

        Parameters
        ----------
        arxiv_id : str
            The arXiv identifier string.

        Returns
        -------
        :class:`DocMetadata`
        """

        if isinstance(arxiv_id, Identifier):
            paper_id = arxiv_id
        else:
            paper_id = Identifier(arxiv_id=arxiv_id)

        if paper_id.id in DELETED_PAPERS:
            raise AbsDeletedException(DELETED_PAPERS[paper_id.id])

        latest_version = self._abs_for_version(identifier=paper_id)
        if not paper_id.has_version \
           or paper_id.version == latest_version.version:
            return replace(latest_version,
                           is_definitive=True,
                           is_latest=True)

        try:
            this_version = self._abs_for_version(identifier=paper_id,
                                                 version=paper_id.version)
        except AbsNotFoundException as e:
            if paper_id.is_old_id:
                raise
            else:
                raise AbsVersionNotFoundException(e) from e

        # Several fields need to reflect the latest version's data
        combined_version: DocMetadata = replace(
            this_version,
            version_history=latest_version.version_history,
            categories=latest_version.categories,
            primary_category=latest_version.primary_category,
            secondary_categories=latest_version.secondary_categories,
            primary_archive=latest_version.primary_archive,
            primary_group=latest_version.primary_group,
            is_definitive=True,
            is_latest=False)
        return combined_version


    def _abs_for_version(self, identifier: Identifier,
                         version: Optional[int] = None) -> DocMetadata:
        """Get a specific version of a paper's abstract metadata.

        if version is None then get the latest version."""
        if version:
            res = (Metadata.query
                   .filter( Metadata.paper_id == identifier.id)
                   .filter( Metadata.version == identifier.version )).first()
        else:
            res = (Metadata.query
                   .filter(Metadata.paper_id == identifier.id)
                   .filter(Metadata.is_current == 1)).first()
        if not res:
            raise AbsNotFoundException(identifier.id)

        # Gather version history metadata from each document version
        # entry in database.
        version_history = list()

        all_versions = (Metadata.query
               .filter(Metadata.paper_id == identifier.id)
               )

        for ver in all_versions:
            size_kilobytes = int(ver.source_size / 1024 + .5)
            created_tz = ver.created.replace(tzinfo=tzutc())
            entry = VersionEntry(version=ver.version,
                                 raw='',
                                 size_kilobytes=size_kilobytes,
                                 submitted_date=created_tz,
<<<<<<< HEAD
                                 source_flag=SourceFlag(ver.source_format))
=======
                                 source_type=SourceType(ver.source_flags),
                                 is_withdrawn=ver.is_withdrawn
                                 )
>>>>>>> 4b8871d9
            version_history.append(entry)

        return to_docmeta(res, identifier, version_history, self.business_tz)

    def service_status(self)->List[str]:
        try:
            res = Metadata.query.limit(1).first()
            if not res:
                return [f"{__name__}: Nothing in arXiv_metadata table"]
            if not hasattr(res, 'document_id'):
                return [f"{__name__}: arXiv_metadata lacks document_id"]
        except NoResultFound:
            return [f"{__name__}: No Metadata rows found in db"]
        except (OperationalError, DBAPIError) as ex:
            return [f"{__name__}: Error executing test query count on Metadata: {ex}"]
        except Exception as ex:
            return [f"{__name__}: Problem with DB: {ex}"]

        return []<|MERGE_RESOLUTION|>--- conflicted
+++ resolved
@@ -118,13 +118,8 @@
                                  raw='',
                                  size_kilobytes=size_kilobytes,
                                  submitted_date=created_tz,
-<<<<<<< HEAD
-                                 source_flag=SourceFlag(ver.source_format))
-=======
-                                 source_type=SourceType(ver.source_flags),
-                                 is_withdrawn=ver.is_withdrawn
-                                 )
->>>>>>> 4b8871d9
+                                 source_flag=SourceFlag(ver.source_format),
+                                is_withdrawn=ver.is_withdrawn)
             version_history.append(entry)
 
         return to_docmeta(res, identifier, version_history, self.business_tz)
