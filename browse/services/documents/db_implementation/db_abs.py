--- conflicted
+++ resolved
@@ -97,9 +97,6 @@
                    .filter(Metadata.is_current == 1)).first()
         if not res:
             raise AbsNotFoundException(identifier.id)
-<<<<<<< HEAD
-        return to_docmeta(res, self.business_tz)
-=======
 
         # Gather version history metadata from each document version
         # entry in database.
@@ -109,20 +106,20 @@
                .filter(Metadata.paper_id == identifier.id)
                )
 
-        for version in all_versions:
-            size_kilobytes = int(version.source_size / 1024 + .5)
+        for ver in all_versions:
+            size_kilobytes = int(ver.source_size / 1024 + .5)
             # Set UTC timezone
-            created_tz = version.created.replace(tzinfo=tzutc())
-            entry = VersionEntry(version=version.version,
+            created_tz = ver.created.replace(tzinfo=tzutc())
+            entry = VersionEntry(version=ver.version,
                                  raw='fromdb-no-raw',
                                  size_kilobytes=size_kilobytes,
                                  submitted_date=created_tz,
-                                 source_type=version.source_format)
+                                 source_type=ver.source_format)
             version_history.append(entry)
 
-        return to_docmeta(res, version_history)
->>>>>>> be67193a
-    
+        return to_docmeta(res, version_history, self.business_tz)
+
+
     def get_dissemination_formats(self,
                                   docmeta: DocMetadata,
                                   format_pref: Optional[str] = None,
