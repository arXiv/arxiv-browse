--- conflicted
+++ resolved
@@ -1,11 +1,6 @@
-<<<<<<< HEAD
 from zoneinfo import ZoneInfo
+from typing import List
 
-=======
-from pytz import timezone
-from dateutil.tz import tzutc
-from typing import List
->>>>>>> be67193a
 from arxiv import taxonomy
 
 from browse.domain.metadata import DocMetadata, Submitter, AuthorList, \
@@ -14,17 +9,13 @@
 from browse.services.documents.base_documents import AbsException
 
 
-<<<<<<< HEAD
-def to_docmeta(dbmd: Metadata, business_tz: ZoneInfo) -> DocMetadata:
+def to_docmeta(dbmd: Metadata, version_history: List[VersionEntry], business_tz: ZoneInfo) -> DocMetadata:
     """Convert a Metadata object from the DB to a DocMetadata object
 
     The business_tz is the timezone used with the datas in the DB. These are
     usually US/Eastern.
 
     """
-=======
-def to_docmeta(dbmd, version_history: List[VersionEntry]) -> DocMetadata:
->>>>>>> be67193a
     # This is from parse_abs.py
     arxiv_identifier = Identifier(dbmd.paper_id)
 
@@ -59,15 +50,10 @@
     submitted = submitted.astimezone(utc)
 
     modified = dbmd.updated or dbmd.created
-<<<<<<< HEAD
+
     modified.replace(tzinfo=business_tz)
     modified = modified.astimezone(utc)
-    
-=======
-    modified.replace(tzinfo=ARXIV_BUSINESS_TZ)
-    modified = modified.astimezone(tz=tzutc())
 
->>>>>>> be67193a
     return DocMetadata(
         raw_safe='-no-raw-since-sourced-from-db-',
         abstract=dbmd.abstract,
