"""Browse jinja filters."""
import re
from urllib import parse
from typing import Callable, Match, Optional, Union

from jinja2 import Markup, escape
from jinja2._compat import text_type
<<<<<<< HEAD
from jinja2.utils import _digits, _letters, _punctuation_re, _simple_email_re, _word_split_re  # type: ignore
=======
from jinja2.utils import _digits, _letters, _punctuation_re  # type: ignore
from jinja2.utils import _simple_email_re, _word_split_re  # type: ignore
>>>>>>> 433ab189
from flask import url_for
import html

from browse.services.util.tex2utf import tex2utf


<<<<<<< HEAD
JinjaFilterInput = Union[Markup, str]
"""Jinja filters will receive their text input as either
   a Markup object or a str. It is critical for proper escaping to
   to ensure that str is correctly HTML escaped.
   
   Markup is decnded from str so this type is redundent but
   the hope is to make it clear what is going on to arXiv developers.
"""


def doi_urls(clickthrough_url_for: Callable[[str], str], text: JinjaFilterInput) -> Markup:
=======
def doi_urls(clickthrough_url_for: Callable[[str], str],
             text: Union[Markup, str]) -> str:
>>>>>>> 433ab189
    """Creates links to one or more DOIs.

    clickthrough_url_for is a Callable that takes the URL and returns
    a clickthrough URL.

    An example of this is in factory.py
    While this is called clickthrough_url_for it could be any str -> str fn.
    For testing this could be the identity function:
    value = doi_urls( lambda x: x , 'test text bla bla bla')

    """
    # How does this ensure escaping?
    # Two cases:
    #  1. we get a markup object for text, ex from a previously filter stage
    #  2. we get a raw str for text, ex meta.abstract
<<<<<<< HEAD
    # In both of cases the value in result ends up escaped after
    # this conditional.
    # Then we sub DOI with HTML elements, and return the result as Markup()

=======
    # In both of cases the value in result ends up escaped after this
    # conditional.
    # Then we sub DOI with HTML elements, and return the result as Markup()
>>>>>>> 433ab189
    if hasattr(text, '__html__') and hasattr(text, 'unescape'):
        result = text
    else:
        result = Markup(escape(text))

    doi_list = []

    def single_doi_link(match: Match[str]) -> str:
        # should only get called on match
        # match is NOT jinja Markup
        quoted_doi = parse.quote_plus(match.group(0))

        doi_url = clickthrough_url_for(f'https://dx.doi.org/{quoted_doi}')
        return Markup(f'<a href="{doi_url}">{escape(match.group(0))}</a>')

    slt = re.split(r'([;,]?\s+)', result.unescape())
    for segment in slt:
        if re.match(r'^10\.\d{4,5}\/\S+$', segment):
            doi_link = re.sub(r'^10\.\d{4,5}\/\S+$', single_doi_link, segment)
            doi_list.append(doi_link)
        else:
            doi_list.append(escape(segment))
    if doi_list:
        result = ''.join(doi_list)

    return Markup(result)


<<<<<<< HEAD
def arxiv_urlize(
        text: JinjaFilterInput, trim_url_limit: Optional[int] = None,
        rel: Optional[str] = None, target: Optional[str] = None
) -> Markup:
    """ Based directly on jinja2 urlize;
=======
def arxiv_urlize(text: str, rel: Optional[str] = None,
                 target: Optional[str] = None
                 )-> str:
    """Like jinja2 urlize but uses link text of 'this http URL'.

    Based directly on jinja2 urlize;
>>>>>>> 433ab189
    Copyright (c) 2009 by the Jinja Team, see AUTHORS in
    https://github.com/pallets/jinja or other distribution of jinja2
    for more details.

    The main purpose of using a modified version of urlize, is, for now,
    to replace the URL link (just the URL itself in urlize) with
    "this http URL" to save space and maintain feature parity with legacy
    arXiv code. Thus, for now, trim_url_limit is not used. Additionally,
    escape checks and Markup wrapping are performed.

    Converts any URLs in text into clickable links. Works on http://,
    https:// and www. links. Links can have trailing punctuation (periods,
    commas, close-parens) and leading punctuation (opening parens) and
    it'll still do the right thing.
    If trim_url_limit is not None, the URLs in link text will be limited
    to trim_url_limit characters.
    If nofollow is True, the URLs in link text will get a rel="nofollow"
    attribute.
    If target is not None, a target attribute will be added to the link.
    """
    if hasattr(text, '__html__'):
        result = text
    else:
        result = Markup(escape(text))

    # Note: currently unused; using link_text instead
    # trim_url = lambda x, limit=trim_url_limit: limit is not None \
    #    and (x[:limit] + (len(x) >=limit and '...'
    #    or '')) or x
    link_text = 'this http URL'

    words = _word_split_re.split(text_type(escape(result)))
    rel_attr = rel and ' rel="%s"' % text_type(escape(rel)) or ' rel="noopener"'
    target_attr = target and ' target="%s"' % escape(target) or ''

    for i, word in enumerate(words):
        match = _punctuation_re.match(word)
        if match:
            lead, middle, trail = match.groups()
            if middle.startswith('www.') or (
                    '@' not in middle and
                    not middle.startswith('http://') and
                    not middle.startswith('https://') and
                    middle and
                    middle[0] in _letters + _digits and (
                        middle.endswith('.org') or
                        middle.endswith('.net') or
                        middle.endswith('.com')
                    )):
                # in jinja2 urlize, an additional last argument is
                # trim_url(middle)
                middle = '<a href="http://%s"%s%s>%s</a>' % \
                    (middle, rel_attr, target_attr, link_text)
            if middle.startswith('http://') or \
                    middle.startswith('https://'):
                # in jinja2 urlize, an additional last argument is
                # trim_url(middle)
                middle = '<a href="%s"%s%s>%s</a>' \
                         % (middle, rel_attr, target_attr, link_text)
            if '@' in middle and not middle.startswith('www.') and \
                    ':' not in middle and _simple_email_re.match(middle):
                middle = '<a href="mailto:%s">%s</a>' % (middle, middle)
            if lead + middle + trail != word:
                words[i] = lead + middle + trail
    result = u''.join(words)
    return Markup(result)


<<<<<<< HEAD
def line_feed_to_br(text: JinjaFilterInput) -> Markup:
    """Lines that start with two spaces should be broken"""

=======
def line_feed_to_br(text: str) -> str:
    """Lines that start with two spaces should be broken."""
>>>>>>> 433ab189
    if hasattr(text, '__html__'):
        etxt = text
    else:
        etxt = Markup(escape(text))

    # if line starts with spaces, replace the white space with <br\>
<<<<<<< HEAD
    br = re.sub(r'((?<!^)\n +)', '\n<br />', etxt)  
=======
    br = re.sub(r'((?<!^)\n +)', '\n<br />', etxt)
>>>>>>> 433ab189
    dedup = re.sub(r'\n\n', '\n', br)  # skip if blank
    return Markup(dedup)


def arxiv_id_urls(text: JinjaFilterInput) -> Markup:
    """
    Link either arXiv:<internal_id> or <internal_id> with text as anchor.

    The link is simply to /abs/<internal_id>; However, we do not link to
    viXra:<looks_like_our_internal_id>.

    In most cases this should happen after jinja's urlize().
    """
    # Need to escape: if jinja sends us raw txt, needs it,
    # if jinja sends us Markup, it has no affect
    if hasattr(text, '__html__'):
        etxt = text
    else:
        etxt = Markup(escape(text))

    def arxiv_id_link(match: Match[str]) -> str:
        url_path = url_for('browse.abstract', arxiv_id=match.group(4))
        url = f'{match.group(1)}<a href="{url_path}">{match.group(2)}</a>'
        return url

    # TODO: consider supporting more than just new ID patterns?
    new_id_re = r'([a-z-]+(.[A-Z][A-Z])?\/\d{7}|\d{4}\.\d{4,5})(v\d+)?'
    id_re = re.compile(
        r'(^|[^/A-Za-z-])((arXiv:|(?<!viXra:))(%s))' %
        new_id_re, re.IGNORECASE)
    result = re.sub(id_re, arxiv_id_link, etxt)
    return Markup(result)


<<<<<<< HEAD
def tex_to_utf(text: JinjaFilterInput) -> Markup:
    """Wraps tex2utf as a filter."""

    if hasattr(text, '__html__'):
        etxt = text
    else:
        etxt = Markup(escape(text))

    return Markup(tex2utf(etxt))
=======
def entity_to_utf(text: str) -> str:
    """Converts HTML entities to unicode.  For example '&amp;' becomes '&'."""
    return html.unescape(text)


def tex_to_utf(text: str) -> str:
    """Wraps tex2utf as a filter."""
    return Markup(tex2utf(text))
>>>>>>> 433ab189
<|MERGE_RESOLUTION|>--- conflicted
+++ resolved
@@ -5,19 +5,14 @@
 
 from jinja2 import Markup, escape
 from jinja2._compat import text_type
-<<<<<<< HEAD
-from jinja2.utils import _digits, _letters, _punctuation_re, _simple_email_re, _word_split_re  # type: ignore
-=======
 from jinja2.utils import _digits, _letters, _punctuation_re  # type: ignore
 from jinja2.utils import _simple_email_re, _word_split_re  # type: ignore
->>>>>>> 433ab189
 from flask import url_for
 import html
 
 from browse.services.util.tex2utf import tex2utf
 
 
-<<<<<<< HEAD
 JinjaFilterInput = Union[Markup, str]
 """Jinja filters will receive their text input as either
    a Markup object or a str. It is critical for proper escaping to
@@ -29,10 +24,6 @@
 
 
 def doi_urls(clickthrough_url_for: Callable[[str], str], text: JinjaFilterInput) -> Markup:
-=======
-def doi_urls(clickthrough_url_for: Callable[[str], str],
-             text: Union[Markup, str]) -> str:
->>>>>>> 433ab189
     """Creates links to one or more DOIs.
 
     clickthrough_url_for is a Callable that takes the URL and returns
@@ -48,16 +39,10 @@
     # Two cases:
     #  1. we get a markup object for text, ex from a previously filter stage
     #  2. we get a raw str for text, ex meta.abstract
-<<<<<<< HEAD
     # In both of cases the value in result ends up escaped after
     # this conditional.
     # Then we sub DOI with HTML elements, and return the result as Markup()
 
-=======
-    # In both of cases the value in result ends up escaped after this
-    # conditional.
-    # Then we sub DOI with HTML elements, and return the result as Markup()
->>>>>>> 433ab189
     if hasattr(text, '__html__') and hasattr(text, 'unescape'):
         result = text
     else:
@@ -86,20 +71,14 @@
     return Markup(result)
 
 
-<<<<<<< HEAD
+
 def arxiv_urlize(
         text: JinjaFilterInput, trim_url_limit: Optional[int] = None,
         rel: Optional[str] = None, target: Optional[str] = None
 ) -> Markup:
-    """ Based directly on jinja2 urlize;
-=======
-def arxiv_urlize(text: str, rel: Optional[str] = None,
-                 target: Optional[str] = None
-                 )-> str:
     """Like jinja2 urlize but uses link text of 'this http URL'.
 
     Based directly on jinja2 urlize;
->>>>>>> 433ab189
     Copyright (c) 2009 by the Jinja Team, see AUTHORS in
     https://github.com/pallets/jinja or other distribution of jinja2
     for more details.
@@ -168,25 +147,16 @@
     return Markup(result)
 
 
-<<<<<<< HEAD
 def line_feed_to_br(text: JinjaFilterInput) -> Markup:
     """Lines that start with two spaces should be broken"""
 
-=======
-def line_feed_to_br(text: str) -> str:
-    """Lines that start with two spaces should be broken."""
->>>>>>> 433ab189
     if hasattr(text, '__html__'):
         etxt = text
     else:
         etxt = Markup(escape(text))
 
     # if line starts with spaces, replace the white space with <br\>
-<<<<<<< HEAD
     br = re.sub(r'((?<!^)\n +)', '\n<br />', etxt)  
-=======
-    br = re.sub(r'((?<!^)\n +)', '\n<br />', etxt)
->>>>>>> 433ab189
     dedup = re.sub(r'\n\n', '\n', br)  # skip if blank
     return Markup(dedup)
 
@@ -221,7 +191,6 @@
     return Markup(result)
 
 
-<<<<<<< HEAD
 def tex_to_utf(text: JinjaFilterInput) -> Markup:
     """Wraps tex2utf as a filter."""
 
@@ -230,14 +199,4 @@
     else:
         etxt = Markup(escape(text))
 
-    return Markup(tex2utf(etxt))
-=======
-def entity_to_utf(text: str) -> str:
-    """Converts HTML entities to unicode.  For example '&amp;' becomes '&'."""
-    return html.unescape(text)
-
-
-def tex_to_utf(text: str) -> str:
-    """Wraps tex2utf as a filter."""
-    return Markup(tex2utf(text))
->>>>>>> 433ab189
+    return Markup(tex2utf(etxt))