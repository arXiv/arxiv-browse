--- conflicted
+++ resolved
@@ -141,11 +141,7 @@
         etxt = text
     else:
         etxt = Markup(escape(text))
-<<<<<<< HEAD
-        
-=======
 
->>>>>>> 9e6621ad
     # if line starts with spaces, replace the white space with <br\>
     br = re.sub(r'((?<!^)\n +)', '\n<br />', etxt)
     dedup = re.sub(r'\n\n', '\n', br)  # skip if blank
@@ -176,13 +172,8 @@
     # TODO: consider supporting more than just new ID patterns?
     new_id_re = r'([a-z-]+(.[A-Z][A-Z])?\/\d{7}|\d{4}\.\d{4,5})(v\d+)?'
     id_re = re.compile(
-<<<<<<< HEAD
-        r'(^|[^/A-Za-z-])((arXiv:|(?<!viXra:))(%s))' % new_id_re,
-        re.IGNORECASE)
-=======
         r'(^|[^/A-Za-z-])((arXiv:|(?<!viXra:))(%s))' %
         new_id_re, re.IGNORECASE)
->>>>>>> 9e6621ad
     result = re.sub(id_re, arxiv_id_link, etxt)
     return Markup(result)
 
