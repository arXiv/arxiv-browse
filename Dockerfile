--- conflicted
+++ resolved
@@ -48,8 +48,12 @@
 
 RUN echo $git_commit > /git-commit.txt
 
-<<<<<<< HEAD
 EXPOSE 8080
+ENV LC_ALL en_US.utf8
+ENV LANG en_US.utf8
+ENV LOGLEVEL 40
+ENV FLASK_DEBUG 1
+ENV FLASK_APP /opt/arxiv/app.py
 
 RUN useradd e-prints
 USER e-prints
@@ -61,13 +65,5 @@
 ENV GUNICORN gunicorn --bind :$PORT \
     --workers 1 --threads 8 --timeout 0 \
      "browse.factory:create_web_app()"
-=======
-ENV LC_ALL en_US.utf8
-ENV LANG en_US.utf8
-ENV LOGLEVEL 40
-ENV FLASK_DEBUG 1
-ENV FLASK_APP /opt/arxiv/app.py
-# ENV DEBUG yes
->>>>>>> e5128f04
 
 CMD exec $GUNICORN