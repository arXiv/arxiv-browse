--- conflicted
+++ resolved
@@ -6,10 +6,6 @@
 [packages]
 dataclasses = "*"
 python-dateutil = "*"
-<<<<<<< HEAD
-flask = "==0.12.4"
-=======
->>>>>>> 0b90bcda
 Flask-API = "*"
 Flask-SQLAlchemy = "*"
 "jinja2" = "==2.10"
@@ -19,14 +15,10 @@
 mysqlclient = "*"
 "mmh3" = "*"
 aiohttp = "*"
-<<<<<<< HEAD
-arxiv-base = "==0.12.1rc2"
+flask = "==1.0.2"
+arxiv-base = {editable = true,git = "https://github.com/arXiv/arxiv-base.git",ref = "develop"}
 validators = "*"
 mypy-extensions = "*"
-=======
-flask = "==1.0.2"
-arxiv-base = {editable = true,git = "https://github.com/arXiv/arxiv-base.git",ref = "develop"}
->>>>>>> 0b90bcda
 
 [dev-packages]
 pylama = "*"
