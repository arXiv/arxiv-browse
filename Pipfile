--- conflicted
+++ resolved
@@ -15,15 +15,11 @@
 mysqlclient = "*"
 "mmh3" = "*"
 aiohttp = "*"
-<<<<<<< HEAD
-arxiv-base = "==0.12.1rc2"
-flask-wtf = "*"
-=======
 flask = "==1.0.2"
 arxiv-base = {editable = true,git = "https://github.com/arXiv/arxiv-base.git",ref = "develop"}
 validators = "*"
 mypy-extensions = "*"
->>>>>>> 6aab2bcc
+flask-wtf = "*"
 
 [dev-packages]
 pylama = "*"
@@ -46,7 +42,6 @@
 coveralls = "*"
 sphinx = "*"
 sphinx-autodoc-typehints = "*"
-mypy-extensions = "*"
 
 [requires]
 python_version = "3.6"