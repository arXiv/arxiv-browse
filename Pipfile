--- conflicted
+++ resolved
@@ -14,20 +14,15 @@
 "jinja2" = "==2.10"
 MarkupSafe = "*"
 SQLAlchemy = "*"
-<<<<<<< HEAD
 werkzeug = "==0.13"
 pytz = "*"
-pylama = "*"
-"nose2" = "*"
-=======
-Werkzeug = "*"
-pytz = "*"
->>>>>>> 01bd7cea
 
 [dev-packages]
+pylama = "*"
 mypy = "==0.560"
 "nose2" = "==0.7.3"
 sqlacodegen = "*"
+Flask-Testing = "*"
 pycodestyle = "*"
 pydocstyle = "*"
 
