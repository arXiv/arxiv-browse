--- conflicted
+++ resolved
@@ -9,11 +9,7 @@
 Flask-API = "*"
 Flask-SQLAlchemy = "==2.4.4"  # ARXIVNG-3649
 MarkupSafe = "*"
-<<<<<<< HEAD
 SQLAlchemy = "==1.3.20" # ARXIVNG-3649
-=======
-SQLAlchemy = "==1.3.20"
->>>>>>> ab347e7a
 pytz = "*"
 mysqlclient = "==1.4.1"
 "mmh3" = "*"
