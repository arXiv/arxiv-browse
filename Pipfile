[[source]]
url = "https://pypi.python.org/simple"
verify_ssl = true
name = "pypi"

[packages]
dataclasses = "*"
python-dateutil = "*"
Flask-API = "*"
Flask-SQLAlchemy = "*"
"jinja2" = "==2.10"
MarkupSafe = "*"
SQLAlchemy = "*"
pytz = "*"
mysqlclient = "==1.4.1"
"mmh3" = "*"
aiohttp = "*"
<<<<<<< HEAD
arxiv-base = "==0.12.1rc2"
arxiv-auth = {file = "file:///users/mhl10/Development/arxiv-auth/users"}
mypy-extensions = "*"
=======
flask = "==1.0.2"
arxiv-base = {editable = true,git = "https://github.com/arXiv/arxiv-base.git",ref = "develop"}
validators = "*"
mypy-extensions = "*"
flask-wtf = "*"
>>>>>>> d925c3aa

[dev-packages]
pylama = "*"
mypy = ">=0.630"
"nose2" = "*"
sqlacodegen = "*"
Flask-Testing = "*"
pycodestyle = "*"
pydocstyle = "*"
pylint = "*"
pytest = "*"
pytest-html = "*"
"ansi2html" = "*"
hypothesis = "*"
"beautifulsoup4" = "*"
pyhamcrest = "*"
pytest-easyread = "*"
weighted-levenshtein = "*"
coverage = "*"
coveralls = "*"
sphinx = "*"
sphinx-autodoc-typehints = "*"

[requires]
python_version = "3.6"<|MERGE_RESOLUTION|>--- conflicted
+++ resolved
@@ -15,17 +15,11 @@
 mysqlclient = "==1.4.1"
 "mmh3" = "*"
 aiohttp = "*"
-<<<<<<< HEAD
-arxiv-base = "==0.12.1rc2"
-arxiv-auth = {file = "file:///users/mhl10/Development/arxiv-auth/users"}
-mypy-extensions = "*"
-=======
 flask = "==1.0.2"
 arxiv-base = {editable = true,git = "https://github.com/arXiv/arxiv-base.git",ref = "develop"}
 validators = "*"
 mypy-extensions = "*"
 flask-wtf = "*"
->>>>>>> d925c3aa
 
 [dev-packages]
 pylama = "*"
