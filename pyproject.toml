[tool.poetry]
name = "browse"
version = "1.0.0"
description = "arXiv public browse and download app."
authors = []
readme = "README.md"

[tool.poetry.dependencies]
python = "^3.11"

MarkupSafe = "*"
sqlalchemy = "^2.0.26" 
flask-rangerequest = "^0.0.2"
flask-s3 = "*"
flask-wtf = "*"
geoip2 = "*"

google-cloud-logging = "^3.2.5"
google-cloud-storage = "^2.5.0"
cloud-sql-python-connector = {extras = ["pymysql"], version = "^1.4.1"}

opentelemetry-api = "^1.13.0"
opentelemetry-exporter-gcp-trace = "^1.3.0"
opentelemetry-instrumentation-flask = "^0.34b0"
opentelemetry-instrumentation-requests = "^0.34b0"
opentelemetry-propagator-gcp = "^1.3.0"
opentelemetry-sdk = "^1.13.0"

mysqlclient = ">=2.1"
pydantic = "2.*"
python-dateutil = "*"
validators = "*"
types-python-dateutil = "^2.8.19.12"
lxml = "^4.9.2"
xmltodict = "^0.13.0"

<<<<<<< HEAD
arxiv-base = {git = "https://github.com/arXiv/arxiv-base.git", rev = "656c8e841a2c610019f19fff8cc8d13d0983e377"}
=======
arxiv-base = {git = "https://github.com/arXiv/arxiv-base.git", rev = "ef67476b69623549a78e0c6e511b6f71fe5aa377"}
>>>>>>> d4548e3a

flask = "^3.0.2"
google-cloud-compute = "^1.14.1"
psycopg2-binary = "^2.9.9"
gunicorn = "^23.0.0"

[tool.poetry.group.dev.dependencies]
beautifulsoup4 = "*"
coverage = "*"
hypothesis = "*"
mypy = "*"
pycodestyle = "*"
pydocstyle = "*"
pylint = "*"
pytest = "*"
pytest-cov = "*"
pytest-easyread = "*"
pytest-html = "*"
pytest-mock = "*"
types-requests = "^2.31.0.20240125"
requests-mock = "^1.12.1"
ruff = "^0.11.8"

[tool.pytest.ini_options]
filterwarnings = [
    "ignore::DeprecationWarning",
    "ignore:As the c extension couldn't be imported, `google-crc32c` is using a pure python implementation that is significantly slower. If possible, please configure a c build environment and compile the extension:RuntimeWarning",
]

[build-system]
requires = ["poetry-core>=1.0.0"]
build-backend = "poetry.core.masonry.api"<|MERGE_RESOLUTION|>--- conflicted
+++ resolved
@@ -1,73 +1,68 @@
-[tool.poetry]
+[project]
 name = "browse"
 version = "1.0.0"
 description = "arXiv public browse and download app."
 authors = []
+requires-python = "~=3.11"
 readme = "README.md"
+dependencies = [
+    "MarkupSafe",
+    "sqlalchemy>=2.0.26,<3",
+    "flask-rangerequest>=0.0.2,<0.0.3",
+    "flask-s3",
+    "flask-wtf",
+    "geoip2",
+    "google-cloud-logging>=3.2.5,<4",
+    "google-cloud-storage>=2.5.0,<3",
+    "cloud-sql-python-connector[pymysql]>=1.4.1,<2",
+    "opentelemetry-api>=1.13.0,<2",
+    "opentelemetry-exporter-gcp-trace>=1.3.0,<2",
+    "opentelemetry-instrumentation-flask>=0.34b0,<0.35",
+    "opentelemetry-instrumentation-requests>=0.34b0,<0.35",
+    "opentelemetry-propagator-gcp>=1.3.0,<2",
+    "opentelemetry-sdk>=1.13.0,<2",
+    "mysqlclient>=2.1",
+    "pydantic==2.*",
+    "python-dateutil",
+    "validators",
+    "types-python-dateutil>=2.8.19.12,<3",
+    "lxml>=4.9.2,<5",
+    "xmltodict>=0.13.0,<0.14",
+    "arxiv-base",
+    "flask>=3.0.2,<4",
+    "google-cloud-compute>=1.14.1,<2",
+    "psycopg2-binary>=2.9.9,<3",
+    "gunicorn>=23.0.0,<24",
+]
 
-[tool.poetry.dependencies]
-python = "^3.11"
+[dependency-groups]
+dev = [
+    "beautifulsoup4",
+    "coverage",
+    "hypothesis",
+    "mypy",
+    "pycodestyle",
+    "pydocstyle",
+    "pylint",
+    "pytest",
+    "pytest-cov",
+    "pytest-easyread",
+    "pytest-html",
+    "pytest-mock",
+    "types-requests>=2.31.0.20240125,<3",
+    "requests-mock>=1.12.1,<2",
+    "ruff>=0.11.8,<0.12",
+]
 
-MarkupSafe = "*"
-sqlalchemy = "^2.0.26" 
-flask-rangerequest = "^0.0.2"
-flask-s3 = "*"
-flask-wtf = "*"
-geoip2 = "*"
+[tool.uv.sources]
+arxiv-base = { git = "https://github.com/arXiv/arxiv-base.git", rev = "update-pydantic" }
 
-google-cloud-logging = "^3.2.5"
-google-cloud-storage = "^2.5.0"
-cloud-sql-python-connector = {extras = ["pymysql"], version = "^1.4.1"}
-
-opentelemetry-api = "^1.13.0"
-opentelemetry-exporter-gcp-trace = "^1.3.0"
-opentelemetry-instrumentation-flask = "^0.34b0"
-opentelemetry-instrumentation-requests = "^0.34b0"
-opentelemetry-propagator-gcp = "^1.3.0"
-opentelemetry-sdk = "^1.13.0"
-
-mysqlclient = ">=2.1"
-pydantic = "2.*"
-python-dateutil = "*"
-validators = "*"
-types-python-dateutil = "^2.8.19.12"
-lxml = "^4.9.2"
-xmltodict = "^0.13.0"
-
-<<<<<<< HEAD
-arxiv-base = {git = "https://github.com/arXiv/arxiv-base.git", rev = "656c8e841a2c610019f19fff8cc8d13d0983e377"}
-=======
-arxiv-base = {git = "https://github.com/arXiv/arxiv-base.git", rev = "ef67476b69623549a78e0c6e511b6f71fe5aa377"}
->>>>>>> d4548e3a
-
-flask = "^3.0.2"
-google-cloud-compute = "^1.14.1"
-psycopg2-binary = "^2.9.9"
-gunicorn = "^23.0.0"
-
-[tool.poetry.group.dev.dependencies]
-beautifulsoup4 = "*"
-coverage = "*"
-hypothesis = "*"
-mypy = "*"
-pycodestyle = "*"
-pydocstyle = "*"
-pylint = "*"
-pytest = "*"
-pytest-cov = "*"
-pytest-easyread = "*"
-pytest-html = "*"
-pytest-mock = "*"
-types-requests = "^2.31.0.20240125"
-requests-mock = "^1.12.1"
-ruff = "^0.11.8"
+[build-system]
+requires = ["hatchling"]
+build-backend = "hatchling.build"
 
 [tool.pytest.ini_options]
 filterwarnings = [
     "ignore::DeprecationWarning",
     "ignore:As the c extension couldn't be imported, `google-crc32c` is using a pure python implementation that is significantly slower. If possible, please configure a c build environment and compile the extension:RuntimeWarning",
-]
-
-[build-system]
-requires = ["poetry-core>=1.0.0"]
-build-backend = "poetry.core.masonry.api"+]