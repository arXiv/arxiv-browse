--- conflicted
+++ resolved
@@ -35,13 +35,9 @@
 pg8000 = "^1.30.1"
 lxml = "^4.9.2"
 xmltodict = "^0.13.0"
-<<<<<<< HEAD
-arxiv-base = {git = "https://github.com/arXiv/arxiv-base.git", rev = "1ccb1ea1f0ad47b40b831fdd6cf1840efebad656"}
-=======
 
 arxiv-base = {git = "https://github.com/arXiv/arxiv-base.git", rev = "3e2d405ad50be967b078f054ed82998513a9da81"}
 
->>>>>>> 9c3cc20b
 flask = "^3.0.2"
 google-cloud-compute = "^1.14.1"
 
